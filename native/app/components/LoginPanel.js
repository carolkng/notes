--- conflicted
+++ resolved
@@ -23,18 +23,13 @@
       trackEvent('login-success');
       this.props.dispatch(authenticate(loginDetails));
       ToastAndroid.show('Logged in as ' + loginDetails.profile.email, ToastAndroid.LONG);
-<<<<<<< HEAD
-      browser.runtime.sendMessage({
-        action: KINTO_LOADED
-      });
+
       this.props.navigation.dispatch(NavigationActions.reset({
         index: 0,
         actions: [ NavigationActions.navigate({ routeName: 'ListPanel' }) ],
       }));
-=======
       this.props.dispatch(kintoLoad());
       return Promise.resolve();
->>>>>>> 03dfe03f
     }).catch((err) => {
       this.props.navigation.dispatch(NavigationActions.reset({
         index: 0,
