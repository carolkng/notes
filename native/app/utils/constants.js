--- conflicted
+++ resolved
@@ -10,17 +10,13 @@
 // Colors
 export const COLOR_NOTES_BLUE = '#4173CE';
 export const COLOR_NOTES_WHITE = '#F9F9FA';
-<<<<<<< HEAD
-export const COLOR_APP_BAR = '#F9F9FA';
 export const COLOR_DARK_BACKGROUND = '#38383D';
 export const COLOR_DARK_TEXT = '#FFFFFF';
 export const COLOR_DARK_SUBTEXT = '#bbbbbf';
 export const COLOR_DARK_WARNING = '#ef6b6b';
 export const COLOR_DARK_SYNC = '#42d0b2';
-=======
 export const COLOR_STATUS_BAR = '#F9F9FA';
 export const COLOR_APP_BAR = '#FFFFFF';
->>>>>>> 950eec1b
 
 // Actions
 // FOR LEGACY, THOSE STRING MATCH THE ONE USED IN BACKGROUND.js
