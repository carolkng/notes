--- conflicted
+++ resolved
@@ -1,8 +1,6 @@
 # Changelog
-## 2.1.1 (2018-01-22)
 
-<<<<<<< HEAD
-## 2.2.0 (2018-02-01)
+## 2.2.0 (2018-02-12)
 
 * Add the full heading names (#528)
 * Fix first edition not detected in new windows (#582)
@@ -10,8 +8,6 @@
 
 ## 2.1.1 (2018-01-22)
 
-=======
->>>>>>> 85987281
 * Add a toolbar icon
 * Update translations
 * Fix theming colors
