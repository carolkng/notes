# Changelog

<<<<<<< HEAD
## 3.1.0dev

* TODO
=======
## 3.1.0

* New menu design
* New metrics for DB failures
* Use Notes content to name "Export as" filenames
* Add Permission explanation to docs
* Always ask "Save As" on Note export
* Stability fixes
>>>>>>> 57869326

## 3.0.0 (2018-02-21)

* Add send-to-notes context menu (#655)
* Use React.js states to render the add-on frontend (#550)
* Export to HTML feature (#695)


## 2.2.0 (2018-02-12)

* Add the full heading names (#528)
* Fix first edition not detected in new windows (#582)


## 2.1.1 (2018-01-22)

* Add a toolbar icon
* Update translations
* Fix theming colors


## 2.1.0 (2017-12-08)

* Fixing push build.


## 2.0.0 (2017-12-08)

* Add Sync support wiht Kinto


## 1.9.0 (2017-11-24)

* Move from Quii.JS to CKEditor 5
* Basic Markdown features


## 1.8.0 (2017-10-09)

* Add a saving status indicator
* Update Notes icon to a SVG one
* Fix 14px default size


## 1.7.1 (2017-08-29)

* Update translations


## 1.7.0 (2017-08-18)

* Add Dark Theme Support, see add-on options
* Pick up latest Translations
* Added keyboard shortcut (Alt+Shift+W)
* Fix synchro between sidebars


## 1.6.0 (2017-07-28)

* First release<|MERGE_RESOLUTION|>--- conflicted
+++ resolved
@@ -1,11 +1,6 @@
 # Changelog
 
-<<<<<<< HEAD
-## 3.1.0dev
-
-* TODO
-=======
-## 3.1.0
+## 3.1.0 (2018-03-16)
 
 * New menu design
 * New metrics for DB failures
@@ -13,7 +8,6 @@
 * Add Permission explanation to docs
 * Always ask "Save As" on Note export
 * Stability fixes
->>>>>>> 57869326
 
 ## 3.0.0 (2018-02-21)
 
