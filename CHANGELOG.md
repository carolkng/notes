--- conflicted
+++ resolved
@@ -1,18 +1,13 @@
 # Changelog
 
-<<<<<<< HEAD
-## 1.8.0 (2017-10-09)
+## 1.9.0 (2017-11-24)
 
-=======
-## 1.9.0 (unreleased)
-
-* Add links support
-* Fix toolbar border
+* Move from Quii.JS to CKEditor 5
+* Basic Markdown features
 
 
 ## 1.8.0 (2017-10-09)
 
->>>>>>> 3523431c
 * Add a saving status indicator
 * Update Notes icon to a SVG one
 * Fix 14px default size
