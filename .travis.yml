language: node_js
addons:
  firefox: latest
node_js:
<<<<<<< HEAD
  - "8"
before_install:
  - export DISPLAY=:99.0
  - sh -e /etc/init.d/xvfb start
  - sleep 3
script:
  - npm run test
env:
  global:
    - FIREFOX_BINARY: firefox
=======
  - "6"
>>>>>>> 069d2c14

matrix:
  include:
    - script: npm run test
      env:
        global:
          - FIREFOX_BINARY: firefox
      before_install:
         - export DISPLAY=:99.0
         - sh -e /etc/init.d/xvfb start
         - sleep 3
    - script: npm run build
      env: BUILD_NOTES
    - script: npm run lint
<<<<<<< HEAD
      env: LINT
      before_script: npm run build
      before_install:
=======
      env: LINT
>>>>>>> 069d2c14
<|MERGE_RESOLUTION|>--- conflicted
+++ resolved
@@ -2,7 +2,6 @@
 addons:
   firefox: latest
 node_js:
-<<<<<<< HEAD
   - "8"
 before_install:
   - export DISPLAY=:99.0
@@ -13,9 +12,6 @@
 env:
   global:
     - FIREFOX_BINARY: firefox
-=======
-  - "6"
->>>>>>> 069d2c14
 
 matrix:
   include:
@@ -30,10 +26,6 @@
     - script: npm run build
       env: BUILD_NOTES
     - script: npm run lint
-<<<<<<< HEAD
       env: LINT
       before_script: npm run build
-      before_install:
-=======
-      env: LINT
->>>>>>> 069d2c14
+      before_install: