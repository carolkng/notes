env:
  browser: true
  es6: true
  webextensions: true

parserOptions:
  ecmaFeatures:
    jsx: true
  ecmaVersion: 2017
  sourceType: module

extends:
  - eslint:recommended
<<<<<<< HEAD
  - plugin:react/recommended
  - plugin:jsx-a11y/recommended
=======
  - plugin:mozilla/recommended
>>>>>>> 191440a7

globals:
  ClassicEditor: false
  Jose: false
  JoseJWE: false
  Kinto: false
  KintoClient: false
  Quill: false
  TestPilotGA: false
  customizeEditor: false
  formatFooterTime: false
  fxaCryptoRelier: false
  fxaFetchProfile: false
  fxaRenewCredential: false
  getPadStats: false
  localizeEditorButtons: false
  migrationCheck: false
  migrationNote: false
  migrationBody: false
  retrieveNote: false
  setAnimation: false
  BrowserStorageCredentials: false
  loadFromKinto: false
  disconnectFromKinto: false
  saveToKinto: false

plugins:
  - jsx-a11y
  - react

plugins:
  - mozilla

root: true

rules:
  consistent-return: warn
  eqeqeq: error
  linebreak-style: [error, unix]
  no-console: warn
  no-var: error
  prefer-const: error
  quotes: [error, single]
  semi: [error, always]<|MERGE_RESOLUTION|>--- conflicted
+++ resolved
@@ -11,12 +11,8 @@
 
 extends:
   - eslint:recommended
-<<<<<<< HEAD
   - plugin:react/recommended
   - plugin:jsx-a11y/recommended
-=======
-  - plugin:mozilla/recommended
->>>>>>> 191440a7
 
 globals:
   ClassicEditor: false
@@ -47,9 +43,6 @@
   - jsx-a11y
   - react
 
-plugins:
-  - mozilla
-
 root: true
 
 rules:
