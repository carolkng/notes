--- conflicted
+++ resolved
@@ -28,21 +28,6 @@
 # LOCALIZATION NOTE (disableSync): Sync is intended as a generic
 # synchronization, not Firefox Sync.
 disableSync=Disable Sync
-<<<<<<< HEAD
-# LOCALIZATION NOTE (syncComplete): {date} is the date of last sync. If this
-# structure doesn't work for your locale, you can translate this as "Last sync:
-# {date}".
-syncComplete=Synced at {date}
-# LOCALIZATION NOTE (savedComplete): {date} is the time of saving. If this
-# structure doesn't work for your locale, you can translate this as "Saved (
-# {date})".
-savedComplete=Saved at {date}
-syncCompleteAt=Synced at {date}
-# LOCALIZATION NOTE (savedComplete): {date} is the time of saving. If this
-# structure doesn't work for your locale, you can translate this as "Saved (
-# {date})".
-savedComplete=Saved at {date}
-=======
 
 # LOCALIZATION NOTE (savedComplete2): {time} is the time of saving. Such as 5:33pm or 17:33. If this
 # structure doesn't work for your locale, you can translate this as "Saved ({time})".
@@ -54,9 +39,6 @@
 
 # LOCALIZATION NOTE (mergeWarning): This string is displayed in case of a merge conflict during a note sync.
 # It is displayed below the 'synced' notes and above the 'local' notes. It is a visual separator.
-mergeWarning=**** On this computer: ****
->>>>>>> be7c2dac
-
 mergeWarning=**** On this computer: ****
 
 # Tooltips for toolbar buttons
