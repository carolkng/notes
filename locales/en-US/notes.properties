--- conflicted
+++ resolved
@@ -6,24 +6,16 @@
 emptyPlaceHolder=Take a note…
 
 giveFeedback=Click here to give us some feedback
-<<<<<<< HEAD
-feedback = Give Feedback
-=======
 feedback=Give Feedback
 cancelLogin=Cancel Login
 removeAccount=Remove Account
->>>>>>> 22db9d23
 
 openingLogin=Opening login…
 pleaseLogin=Verify your account…
 forgetEmail=Forget this Email
-<<<<<<< HEAD
-disconnected=Disable Sync
-=======
 disableSync=Disable Sync
 reconnectSync=Reconnect to Sync
 syncError=Sync Error
->>>>>>> 22db9d23
 
 savingChanges=Saving changes…
 changesSaved=All changes saved
@@ -39,12 +31,12 @@
 # LOCALIZATION NOTE (syncComplete): {date} is the date of last sync. If this
 # structure doesn't work for your locale, you can translate this as "Last sync:
 # {date}".
-<<<<<<< HEAD
 syncComplete=Synced at {date}
-=======
-syncComplete=Synced {date}
+# LOCALIZATION NOTE (savedComplete): {date} is the time of saving. If this
+# structure doesn't work for your locale, you can translate this as "Saved (
+# {date})".
+savedComplete=Saved at {date}
 syncCompleteAt=Synced at {date}
->>>>>>> 22db9d23
 # LOCALIZATION NOTE (savedComplete): {date} is the time of saving. If this
 # structure doesn't work for your locale, you can translate this as "Saved (
 # {date})".
