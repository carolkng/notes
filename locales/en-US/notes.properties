welcomeTitle2=Hello!
welcomeText2=Welcome to this one-page notepad built in to Firefox. Browse the web. Jot down notes. It’s that simple.

<<<<<<< HEAD
migratedEditor=We replaced the text editor in Notes for greater speed and functionality, but had to remove certain formatting of your existing notes. We are sorry about that and we appreciate your participation.
=======
migratedEditor=We replaced the text editor in Notes for greater speed and functionality, but had to remove the formatting of your existing notes. Sorry about that, but we appreciate your participation!
>>>>>>> 9bad3603

emptyPlaceHolder=Take a note…

giveFeedback=Click here to give us some feedback

openingLogin=Opening login…
forgetEmail=Forget this Email

savingChanges=Saving changes…
changesSaved=All changes saved

syncNotReady2=Sorry, syncing notes isn’t quite ready. We will count your click as a vote to hurry it up!
syncNotes=Sync Your Notes
syncProgress=Syncing changes…
# LOCALIZATION NOTE (disableSync): Sync is intended as a generic
# synchronization, not Firefox Sync.
disableSync=Disable Sync
# LOCALIZATION NOTE (syncComplete): {date} is the date of last sync. If this
# structure doesn't work for your locale, you can translate this as "Last sync:
# {date}".
syncComplete=Synced {date}

# Tooltips for toolbar buttons
fontSizeTitle=Font Size
boldTitle=Bold
italicTitle=Italic
strikethroughTitle=Strikethrough
numberedListTitle=Numbered List
bulletedListTitle=Bulleted List
textDirectionTitle=Text Direction

# Settings page labels
themeLegend=Theme
defaultThemeTitle=Default
darkThemeTitle=Dark<|MERGE_RESOLUTION|>--- conflicted
+++ resolved
@@ -1,11 +1,7 @@
 welcomeTitle2=Hello!
 welcomeText2=Welcome to this one-page notepad built in to Firefox. Browse the web. Jot down notes. It’s that simple.
 
-<<<<<<< HEAD
-migratedEditor=We replaced the text editor in Notes for greater speed and functionality, but had to remove certain formatting of your existing notes. We are sorry about that and we appreciate your participation.
-=======
 migratedEditor=We replaced the text editor in Notes for greater speed and functionality, but had to remove the formatting of your existing notes. Sorry about that, but we appreciate your participation!
->>>>>>> 9bad3603
 
 emptyPlaceHolder=Take a note…
 
