{
  "name": "notes",
  "id": "notes@mozilla.com",
  "description": "Displays a sidebar that lets you take notes on web pages.",
<<<<<<< HEAD
  "version": "1.7.0",
=======
  "version": "1.7.1",
>>>>>>> e545e277
  "author": "Storage team",
  "bugs": {
    "url": "https://github.com/mozilla/notes/issues"
  },
  "dependencies": {
    "quill": "1.2.6",
    "testpilot-ga": "^0.2.1"
  },
  "devDependencies": {
    "cross-spawn": "^5.1.0",
    "eslint": "^4.0.0",
    "fs-extra": "^4.0.1",
    "npm-run-all": "^4.0.2",
    "pontoon-to-webext": "^1.0.2",
    "prettier": "^1.4.4",
    "rimraf": "^2.6.1",
    "web-ext": "^1.9.1"
  },
  "homepage": "https://github.com/mozilla/notes#readme",
  "license": "MPL-2.0",
  "repository": "mozilla/notes",
  "scripts": {
    "build": "node scripts/build-locales && web-ext build -s src",
    "clean": "rimraf web-ext-artifacts 'src/sidebar/vendor/!(.gitkeep)' && npm run postinstall",
    "format": "prettier 'src/**/!(vendor)/*.{css,js}' --single-quote --write",
    "lint": "npm-run-all lint:*",
    "lint:js": "eslint src",
    "lint:webext": "web-ext lint -s src --ignore-files='sidebar/vendor/*.js' --self-hosted",
    "package": "npm run build && mv web-ext-artifacts/*.zip addon.xpi",
    "postformat": "npm run lint:js -- --fix",
    "postinstall": "node scripts/postinstall.js && node scripts/build-locales.js",
    "prebuild": "npm run clean",
    "start": "web-ext run -s src",
    "start-rtl": "WEB_EXT_PREF=general.useragent.locale=ar npm start",
    "start-nightly": "npm start -- --firefox=nightly"
  }
}<|MERGE_RESOLUTION|>--- conflicted
+++ resolved
@@ -2,11 +2,7 @@
   "name": "notes",
   "id": "notes@mozilla.com",
   "description": "Displays a sidebar that lets you take notes on web pages.",
-<<<<<<< HEAD
-  "version": "1.7.0",
-=======
   "version": "1.7.1",
->>>>>>> e545e277
   "author": "Storage team",
   "bugs": {
     "url": "https://github.com/mozilla/notes/issues"
