/**
 * Google Analytics / TestPilot Metrics
 */
const TRACKING_ID = 'UA-35433268-79';

const timeouts = {};

const analytics = new TestPilotGA({
  tid: TRACKING_ID,
  ds: 'addon',
  an: 'Notes Experiment',
  aid: 'notes@mozilla.com',
<<<<<<< HEAD
  av: '1.8.0'  // XXX: Change version on release
=======
  av: browser.runtime.getManifest().version
>>>>>>> 3523431c
});

function sendMetrics(event, context = {}) {
  // This function debounce sending metrics.
  const later = function() {
    timeouts[event] = null;

    return analytics.sendEvent('notes', event, {
      cm1: context.characters,
      cm2: context.lineBreaks,
      cm3: null,  // Size of the change
      cd1: context.syncEnabled,
      cd2: context.usesSize,
      cd3: context.usesBold,
      cd4: context.usesItalics,
      cd5: context.usesStrikethrough,
      cd6: context.usesList,
      cd7: null, // Firefox UI used to open, close notepad
      cd8: null, // reason editing session ended
    });
  };
  clearTimeout(timeouts[event]);
  timeouts[event] = setTimeout(later, 20000);
}

browser.runtime.onMessage.addListener(function(eventData) {
  switch (eventData.action) {
    case 'authenticate':
      browser.storage.local.set({'asked-for-syncing': true})
      .then(() => {
          sendMetrics('sync-started', eventData.context);
        });
      break;
    case 'metrics-changed':
      sendMetrics('changed', eventData.context);
      break;
    case 'metrics-drag-n-drop':
      sendMetrics('drag-n-drop', eventData.context);
      break;
    case 'metrics-migrated':
      sendMetrics('metrics-migrated', eventData.context);
      break;
    case 'metrics-migrated-before':
      sendMetrics('metrics-migrated-before', eventData.context);
      break;
    case 'theme-changed':
      sendMetrics('theme-changed', eventData.content);
      browser.runtime.sendMessage({
        action: 'theme-changed'
      });
      break;
  }
});


// Handle opening and closing the add-on.
function connected(p) {
  sendMetrics('open');

  p.onDisconnect.addListener(() => {
    sendMetrics('close');
  });
}
browser.runtime.onConnect.addListener(connected);


const defaultTheme = {
  theme: 'default'
};

browser.storage.local.get()
  .then((storedSettings) => {
    // if no theme setting exists...
    if (!storedSettings.theme)
      // set defaultTheme as initial theme in local storage
      browser.storage.local.set(defaultTheme);
});<|MERGE_RESOLUTION|>--- conflicted
+++ resolved
@@ -10,11 +10,7 @@
   ds: 'addon',
   an: 'Notes Experiment',
   aid: 'notes@mozilla.com',
-<<<<<<< HEAD
-  av: '1.8.0'  // XXX: Change version on release
-=======
   av: browser.runtime.getManifest().version
->>>>>>> 3523431c
 });
 
 function sendMetrics(event, context = {}) {
