<!DOCTYPE html>
<html lang="en-US">
<head>
  <meta charset="utf-8" />
  <title>Firefox Notes</title>
  <link href="vendor/quill.snow.css" rel="stylesheet">
  <link href="styles.css" rel="stylesheet">
</head>

<body>

  <div id="loading"></div>
  <!-- Create the Quill.js toolbar container -->
  <div id="toolbar">
    <!-- Add font size dropdown -->
    <select class="ql-size">
      <option value="12px">12</option>
      <!-- Note a missing, thus falsy value, is used to reset to default -->
      <option value="14px" selected>14</option>
      <option value="16px">16</option>
      <option value="18px">18</option>
      <option value="20px">20</option>
    </select>
    <!-- Add a bold button -->
    <button class="ql-bold"></button>
    <button class="ql-italic"></button>
    <button class="ql-strike"></button>
    <button class="ql-list" value="ordered"></button>
    <button class="ql-list" value="bullet"></button>
    <span id="ql-direction"></span>
  </div>

  <!-- Create the Quill.js editor container -->
  <div id="editor"></div>

  <!-- Add a Firefox Sync toolbar -->
  <footer>
    <div id="sync-note">
      <img src="close.svg" id="close-button"/>
      <p id="sync-note-dialog"></p>
    </div>

    <div id="footer-buttons">
<<<<<<< HEAD
      <button id="enable-sync"></button>
      <div class="wrapper">
        <button id="context-menu-button" class="mdl-js-button"></button>
        <ul class="mdl-menu mdl-menu--top-right mdl-js-menu context-menu" data-mdl-for="context-menu-button">
          <li id="disconnect-from-sync" class="mdl-menu__item context-menu-item"></li>
          <li id="give-feedback" class="mdl-menu__item context-menu-item"></li>
        </ul>
      </div>
=======
      <span id="saving-indicator"></span>
      <a id="enable-sync"></a>
      <a target="_blank" id="give-feedback"></a>
>>>>>>> 52c14ac6
    </div>
  </footer>

  <!-- Include the Quill library -->
  <script src="vendor/quill.js"></script>
  <!-- Initialize Quill editor -->
  <script src="panel.js"></script>
</body>
</html><|MERGE_RESOLUTION|>--- conflicted
+++ resolved
@@ -3,6 +3,7 @@
 <head>
   <meta charset="utf-8" />
   <title>Firefox Notes</title>
+  <link href="vendor/material.css" rel="stylesheet">
   <link href="vendor/quill.snow.css" rel="stylesheet">
   <link href="styles.css" rel="stylesheet">
 </head>
@@ -41,8 +42,8 @@
     </div>
 
     <div id="footer-buttons">
-<<<<<<< HEAD
-      <button id="enable-sync"></button>
+      <span id="saving-indicator"></span>
+      <a id="enable-sync"></a>
       <div class="wrapper">
         <button id="context-menu-button" class="mdl-js-button"></button>
         <ul class="mdl-menu mdl-menu--top-right mdl-js-menu context-menu" data-mdl-for="context-menu-button">
@@ -50,11 +51,6 @@
           <li id="give-feedback" class="mdl-menu__item context-menu-item"></li>
         </ul>
       </div>
-=======
-      <span id="saving-indicator"></span>
-      <a id="enable-sync"></a>
-      <a target="_blank" id="give-feedback"></a>
->>>>>>> 52c14ac6
     </div>
   </footer>
 
@@ -62,5 +58,6 @@
   <script src="vendor/quill.js"></script>
   <!-- Initialize Quill editor -->
   <script src="panel.js"></script>
+  <script defer src="vendor/material.js"></script>
 </body>
 </html>