import React from 'react';
import ReactDOM from 'react-dom';
<<<<<<< HEAD
import { Provider } from 'react-redux';

import store from './store';
import Panel from './components/Panel';
=======
import { HashRouter, Route } from 'react-router-dom';

import ListPanel from './components/ListPanel';
import EditorPanel from './components/EditorPanel';

import Footer from './components/Footer';
>>>>>>> 9b4a6509

import './utils/theme.js'; // addListener theming
import '../static/scss/styles.scss';

// AddListener on chrome.runtime.onMessage
import './onMessage.js';

<<<<<<< HEAD
ReactDOM.render(
  <Provider store={store}>
      <Panel />
  </Provider>,
  document.getElementById('notes')
);

// Request sync kinto
chrome.runtime.sendMessage({
  action: 'kinto-sync'
});
=======
const styles = {
  container: {
    flex: '100%',
    display: 'flex',
    flexDirection: 'column'
  }
}

const root = (
  <div style={styles.container}>
    <HashRouter>
      <div style={styles.container}>
        <Route exact path="/" component={ListPanel} />
        <Route path="/note" component={EditorPanel} />
      </div>
    </HashRouter>
    <Footer />
  </div>
);

ReactDOM.render(root
, document.getElementById('notes'));
>>>>>>> 9b4a6509
<|MERGE_RESOLUTION|>--- conflicted
+++ resolved
@@ -1,18 +1,13 @@
 import React from 'react';
 import ReactDOM from 'react-dom';
-<<<<<<< HEAD
 import { Provider } from 'react-redux';
+import { HashRouter, Route } from 'react-router-dom';
 
 import store from './store';
-import Panel from './components/Panel';
-=======
-import { HashRouter, Route } from 'react-router-dom';
 
 import ListPanel from './components/ListPanel';
 import EditorPanel from './components/EditorPanel';
-
 import Footer from './components/Footer';
->>>>>>> 9b4a6509
 
 import './utils/theme.js'; // addListener theming
 import '../static/scss/styles.scss';
@@ -20,19 +15,6 @@
 // AddListener on chrome.runtime.onMessage
 import './onMessage.js';
 
-<<<<<<< HEAD
-ReactDOM.render(
-  <Provider store={store}>
-      <Panel />
-  </Provider>,
-  document.getElementById('notes')
-);
-
-// Request sync kinto
-chrome.runtime.sendMessage({
-  action: 'kinto-sync'
-});
-=======
 const styles = {
   container: {
     flex: '100%',
@@ -42,17 +24,24 @@
 }
 
 const root = (
-  <div style={styles.container}>
-    <HashRouter>
-      <div style={styles.container}>
-        <Route exact path="/" component={ListPanel} />
-        <Route path="/note" component={EditorPanel} />
-      </div>
-    </HashRouter>
-    <Footer />
-  </div>
+  <Provider store={store}>
+    <div style={styles.container}>
+      <HashRouter>
+        <div style={styles.container}>
+          <Route exact path="/" component={ListPanel} />
+          <Route path="/note" component={EditorPanel} />
+        </div>
+      </HashRouter>
+      <Footer />
+    </div>
+  </Provider>
 );
 
 ReactDOM.render(root
 , document.getElementById('notes'));
->>>>>>> 9b4a6509
+
+
+// Request sync kinto
+chrome.runtime.sendMessage({
+  action: 'kinto-sync'
+});