--- conflicted
+++ resolved
@@ -169,126 +169,60 @@
     this.buttons = [];
 
     return (
-<<<<<<< HEAD
       <footer
         id="footer-buttons"
         ref={footerbuttons => this.footerbuttons = footerbuttons}
         className={footerClass}>
 
         { this.currentState.isSignInState || this.currentState.yellowBackground ?
-        <button
-          className="fullWidth"
-          title={ this.currentState.tooltip ? this.currentState.tooltip() : '' }
-          onClick={(e) => this.enableSyncAction(e)}>
-          { this.currentState.yellowBackground ?
-          <WarningIcon /> : <SyncIcon />} <span>{ this.currentState.text() }</span>
-        </button>
-        : null }
+          <button
+            className="fullWidth"
+            title={ this.currentState.tooltip ? this.currentState.tooltip() : '' }
+            onClick={(e) => this.enableSyncAction(e)}>
+            { this.currentState.yellowBackground ?
+              <WarningIcon /> : <SyncIcon />} <span>{ this.currentState.text() }</span>
+          </button>
+          : null }
 
         { !this.currentState.isSignInState && !this.currentState.yellowBackground ?
-        <div className={this.currentState.isClickable ? 'isClickable btnWrapper' : 'btnWrapper'}>
-          <button
-            id="enable-sync"
-            disabled={!this.currentState.isClickable}
-            onClick={(e) => this.enableSyncAction(e)}
-            className="iconBtn">
-            <SyncIcon />
-          </button>
-          <p>{ browser.i18n.getMessage('syncToMail', this.props.state.sync.email) }</p>
-          <p className={ this.currentState.yellowBackground ? 'alignLeft' : null}>{ this.currentState.text() }</p>
-=======
-      <footer>
-        <div id="footer-buttons"
-          ref={footerbuttons => this.footerbuttons = footerbuttons}
-          className={footerClass}>
-          <div className={this.state.state.isClickable ? 'isClickable' : ''}>
-            <p id="saving-indicator">{this.leftText}</p>
+          <div className={this.currentState.isClickable ? 'isClickable btnWrapper' : 'btnWrapper'}>
             <button
               id="enable-sync"
-              title={ this.tooltip }
+              disabled={!this.currentState.isClickable}
               onClick={(e) => this.enableSyncAction(e)}
-              className="notsyncing">
+              className="iconBtn">
               <SyncIcon />
             </button>
-            <button
-              id="syncing-indicator"
-              title={ this.tooltip }
-              onClick={() => this.enableSyncAction()}>
-              {this.rightText}
-            </button>
+            <p>{ browser.i18n.getMessage('syncToMail', this.props.state.sync.email) }</p>
+            <p className={ this.currentState.yellowBackground ? 'alignLeft' : null}>{ this.currentState.text() }</p>
           </div>
-
+          : null }
+
+        { !this.currentState.isSignInState ?
           <div className="photon-menu close top left" ref={menu => this.menu = menu }>
             <button
-              ref={contextMenuBtn => this.contextMenuBtn = contextMenuBtn}
               id="context-menu-button"
-              onClick={(e) => this.toggleMenu(e)}
-              onKeyDown={this.handleKeyPress}>
+              className="iconBtn"
+              onClick={(e) => this.toggleMenu(e)}>
               <MoreIcon />
             </button>
             <div className="wrapper">
               <ul role="menu" >
                 <li>
                   <button
-                    id="export-button"
                     role="menuitem"
+                    onKeyDown={this.handleKeyPress}
                     ref={btn => btn ? this.buttons.push(btn) : null }
-                    title={browser.i18n.getMessage('exportAsHTML')}
-                    onClick={ this.exportAsHTML }>
-                    { browser.i18n.getMessage('exportAsHTML') }
-                  </button>
-                </li>
-                { !this.state.state.savingLayout && !this.state.state.ignoreChange ?
-                <li>
-                  <button
-                    role="menuitem"
-                    ref={btn => btn ? this.buttons.push(btn) : null }
-                    title={browser.i18n.getMessage('disableSync')}
+                    title={browser.i18n.getMessage(this.props.state.sync.email ? 'disableSync' : 'cancelSetup')}
                     onClick={ this.disconnectFromSync }>
-                    {browser.i18n.getMessage('disableSync')}
-                  </button>
-                </li> : null }
-                <li>
-                  <button
-                    role="menuitem"
-                    ref={btn => btn ? this.buttons.push(btn) : null }
-                    title={browser.i18n.getMessage('feedback')}
-                    onClick={ this.giveFeedbackCallback }>
-                    { browser.i18n.getMessage('feedback') }
+                    { !this.props.state.sync.email ? browser.i18n.getMessage('cancelSetup') : '' }
+                    { this.props.state.sync.email && this.currentState.isReconnectState ? browser.i18n.getMessage('removeAccount') : '' }
+                    { this.props.state.sync.email && !this.currentState.isReconnectState ? browser.i18n.getMessage('disableSync') : '' }
                   </button>
                 </li>
               </ul>
             </div>
-          </div>
->>>>>>> 7fca11b8
-        </div>
-        : null }
-
-        { !this.currentState.isSignInState ?
-        <div className="photon-menu close top left" ref={menu => this.menu = menu }>
-          <button
-            id="context-menu-button"
-            className="iconBtn"
-            onClick={(e) => this.toggleMenu(e)}>
-            <MoreIcon />
-          </button>
-          <div className="wrapper">
-            <ul role="menu" >
-              <li>
-                <button
-                  role="menuitem"
-                  onKeyDown={this.handleKeyPress}
-                  ref={btn => btn ? this.buttons.push(btn) : null }
-                  title={browser.i18n.getMessage(this.props.state.sync.email ? 'disableSync' : 'cancelSetup')}
-                  onClick={ this.disconnectFromSync }>
-                  { !this.props.state.sync.email ? browser.i18n.getMessage('cancelSetup') : '' }
-                  { this.props.state.sync.email && this.currentState.isReconnectState ? browser.i18n.getMessage('removeAccount') : '' }
-                  { this.props.state.sync.email && !this.currentState.isReconnectState ? browser.i18n.getMessage('disableSync') : '' }
-                </button>
-              </li>
-            </ul>
-          </div>
-        </div> : null }
+          </div> : null }
       </footer>
     );
   }
@@ -301,8 +235,8 @@
 }
 
 Footer.propTypes = {
-    state: PropTypes.object.isRequired,
-    dispatch: PropTypes.func.isRequired
+  state: PropTypes.object.isRequired,
+  dispatch: PropTypes.func.isRequired
 };
 
 export default connect(mapStateToProps)(Footer);