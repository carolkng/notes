--- conflicted
+++ resolved
@@ -1,14 +1,9 @@
 import React from 'react';
 import classNames from 'classnames';
 
-<<<<<<< HEAD
 import SyncIcon from './icons/SyncIcon';
 import MoreIcon from './icons/MoreIcon';
 import WarningIcon from './icons/WarningIcon';
-=======
-import SyncIcon from './SyncIcon';
-import MoreIcon from './MoreIcon';
->>>>>>> e6703f57
 
 import { formatFooterTime } from '../utils/utils';
 import INITIAL_CONTENT from '../data/initialContent';
@@ -144,12 +139,6 @@
     };
 
     // Event used on window.addEventListener
-<<<<<<< HEAD
-    this.onCloseListener = (event) => {
-      this.indexFocusedButton = null;
-      this.menu.classList.replace('open', 'close');
-    };
-=======
     this.onCloseListener = () => {
       this.menu.classList.replace('open', 'close');
       window.removeEventListener('keydown', this.handleKeyPress);
@@ -200,63 +189,6 @@
       }
     };
 
-    this.exportAsHTML = () => {
-      // get Notes content
-      const notesContent = this.state.content;
-      // assign contents to container element for later parsing
-      const parentElement = document.createElement('div');
-      parentElement.innerHTML = notesContent; // eslint-disable-line no-unsanitized/property
-
-      let exportFileName = 'blank.html';
-      // get the first child element with text
-      const nonEmptyChildElement = getFirstNonEmptyElement(parentElement);
->>>>>>> e6703f57
-
-    // Open and close menu
-    this.toggleMenu = (e) => {
-      if (this.menu.classList.contains('close')) {
-        this.menu.classList.replace('close', 'open');
-        setTimeout(() => {
-          window.addEventListener('click', this.onCloseListener, { once: true });
-        }, 10);
-        this.indexFocusedButton = null; // index of focused button in this.buttons
-        e.target.focus(); // Give focus on menu button to enable keyboard navigation
-      } else {
-        window.removeEventListener('click', this.onCloseListener);
-        this.menu.classList.replace('open', 'close');
-      }
-    };
-
-    // Handle keyboard navigation on menu
-    this.handleKeyPress = (event) => {
-      switch (event.key) {
-        case 'ArrowUp':
-          if (this.indexFocusedButton === null) {
-            this.indexFocusedButton = this.buttons.length - 1;
-          } else {
-            this.indexFocusedButton = (this.indexFocusedButton - 1) % this.buttons.length;
-            if (this.indexFocusedButton < 0) {
-              this.indexFocusedButton = this.buttons.length - 1;
-            }
-          }
-          this.buttons[this.indexFocusedButton].focus();
-          break;
-        case 'ArrowDown':
-          if (this.indexFocusedButton === null) {
-            this.indexFocusedButton = 0;
-          } else {
-            this.indexFocusedButton = (this.indexFocusedButton + 1) % this.buttons.length;
-          }
-          this.buttons[this.indexFocusedButton].focus();
-          break;
-        case 'Escape':
-          if (this.menu.classList.contains('open')) {
-            this.toggleMenu(event);
-          }
-          break;
-      }
-    };
-
     this.disconnectFromSync = () => {
       browser.runtime.sendMessage('notes@mozilla.com', {
         action: 'disconnected'
@@ -327,11 +259,7 @@
     // List of menu used for keyboard navigation
     this.buttons = [];
 
-    // List of menu used for keyboard navigation
-    this.buttons = [];
-
     return (
-<<<<<<< HEAD
       <footer
         id="footer-buttons"
         ref={footerbuttons => this.footerbuttons = footerbuttons}
@@ -385,68 +313,6 @@
                 </button>
               </li>
             </ul>
-=======
-      <footer>
-        <div id="footer-buttons"
-          ref={footerbuttons => this.footerbuttons = footerbuttons}
-          className={footerClass}>
-          <div className={this.state.state.isClickable ? 'isClickable' : ''}>
-            <p id="saving-indicator">{this.leftText}</p>
-            <button
-              id="enable-sync"
-              title={ this.tooltip }
-              onClick={(e) => this.enableSyncAction(e)}
-              className="notsyncing">
-              <SyncIcon />
-            </button>
-            <button
-              id="syncing-indicator"
-              title={ this.tooltip }
-              onClick={() => this.enableSyncAction()}>
-              {this.rightText}
-            </button>
-          </div>
-
-          <div className="photon-menu close top left" ref={menu => this.menu = menu }>
-            <button
-              id="context-menu-button"
-              onClick={(e) => this.toggleMenu(e)}
-              onKeyDown={this.handleKeyPress}>
-              <MoreIcon />
-            </button>
-            <div className="wrapper">
-              <ul role="menu" >
-                <li>
-                  <button
-                    role="menuitem"
-                    ref={btn => btn ? this.buttons.push(btn) : null }
-                    title={browser.i18n.getMessage('exportAsHTML')}
-                    onClick={ this.exportAsHTML }>
-                    { browser.i18n.getMessage('exportAsHTML') }
-                  </button>
-                </li>
-                { !this.state.state.savingLayout && !this.state.state.ignoreChange ?
-                <li>
-                  <button
-                    role="menuitem"
-                    ref={btn => btn ? this.buttons.push(btn) : null }
-                    title={browser.i18n.getMessage('disableSync')}
-                    onClick={ this.disconnectFromSync }>
-                    {browser.i18n.getMessage('disableSync')}
-                  </button>
-                </li> : null }
-                <li>
-                  <button
-                    role="menuitem"
-                    ref={btn => btn ? this.buttons.push(btn) : null }
-                    title={browser.i18n.getMessage('feedback')}
-                    onClick={ this.giveFeedbackCallback }>
-                    { browser.i18n.getMessage('feedback') }
-                  </button>
-                </li>
-              </ul>
-            </div>
->>>>>>> e6703f57
           </div>
         </div> : null }
       </footer>
@@ -454,26 +320,4 @@
   }
 }
 
-// <li>
-//   <button
-//     role="menuitem"
-//     onKeyDown={this.handleKeyPress}
-//     ref={btn => btn ? this.buttons.push(btn) : null }
-//     title={browser.i18n.getMessage('exportAsHTML')}
-//     onClick={ this.exportAsHTML }>
-//     { browser.i18n.getMessage('exportAsHTML') }
-//   </button>
-// </li>
-
-// <li>
-//   <button
-//     role="menuitem"
-//     onKeyDown={this.handleKeyPress}
-//     ref={btn => btn ? this.buttons.push(btn) : null }
-//     title={browser.i18n.getMessage('feedback')}
-//     onClick={ this.giveFeedbackCallback }>
-//     { browser.i18n.getMessage('feedback') }
-//   </button>
-// </li>
-
 export default Footer;