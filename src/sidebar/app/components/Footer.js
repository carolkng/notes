import React from 'react';
import { connect } from 'react-redux';
import PropTypes from 'prop-types';
import classNames from 'classnames';

<<<<<<< HEAD
import SyncIcon from './icons/SyncIcon';
import MoreIcon from './icons/MoreIcon';
import WarningIcon from './icons/WarningIcon';
=======
import SyncIcon from './SyncIcon';
import MoreIcon from './MoreIcon';
>>>>>>> 0ea24713

import { formatFooterTime } from '../utils/utils';

import { disconnect, openLogin, pleaseLogin, authenticate } from '../actions';

class Footer extends React.Component {
  constructor(props) {
    super(props);
    this.props = props;

    this.STATES = {
      SIGNIN: {
        isClickable: true,
        isSignInState: true,
        text: () => browser.i18n.getMessage('signInToSync'),
        tooltip: () => browser.i18n.getMessage('syncNotes')
      },
      OPENINGLOGIN: {
        cancelSetup: true,
        animateSyncIcon: true,
        text: () => browser.i18n.getMessage('openingLoginWindow')
      },
      VERIFYACCOUNT: {
        ignoreChange: true,
        yellowBackground: true,
        text: () => browser.i18n.getMessage('pleaseLogin')
      },
      RECONNECTSYNC: {
        yellowBackground: true,
        isClickable: true,
        isReconnectState: true,
        text: () => browser.i18n.getMessage('reconnectSync')
      },
      SYNCING: {
        animateSyncIcon: true,
        text: () => browser.i18n.getMessage('syncProgress')
      },
      SYNCED: {
        isClickable: true,
        text: () => browser.i18n.getMessage('syncComplete3', formatFooterTime(this.props.state.note.lastSynced))
      }
    };

<<<<<<< HEAD
    this.currentState = this.STATES.SIGNIN; // contain current state from this.STATES
=======
    this.events = eventData => {
      // let content;
      switch (eventData.action) {
        case 'sync-authenticated':
          clearTimeout(this.loginTimeout);

          this.setState({
            state: this.STATES.SYNCING,
            isAuthenticated: true,
            email: eventData.profile ? eventData.profile.email : null
          });
          browser.runtime.sendMessage({
            action: 'kinto-sync'
          });
          break;
        case 'kinto-loaded':
          clearTimeout(this.loginTimeout);
          // Switch to Date.now() to show when we pulled notes instead of 'eventData.last_modified'
          this.setState({
            lastModified: Date.now(),
            content: eventData.data || INITIAL_CONTENT,
            isKintoLoaded: true
          });
          this.getLastSyncedTime();
          break;
        case 'text-change':
          browser.runtime.sendMessage({
            action: 'kinto-load'
          });
          break;
        case 'text-syncing':
          this.setState({
            state: this.STATES.SYNCING
          });
          // Disable sync-action
          break;
        case 'text-editing':
          this.setState({
            state: this.state.isAuthenticated ? this.STATES.SYNCING : this.STATES.SAVING
          });
          break;
        case 'text-synced':
          // Enable sync-action
          this.setState({
            lastModified: eventData.last_modified,
            content: eventData.content || INITIAL_CONTENT
          });
          this.getLastSyncedTime();
          break;
        case 'text-saved':
          if (!this.state.state.ignoreChange && !this.state.isAuthenticated) {
            // persist reconnect warning, do not override with the 'saved at'
            this.setState({
              state: this.STATES.SAVED
            });
          }
          break;
        case 'reconnect':
          clearTimeout(this.loginTimeout);
          this.setState({
            state: this.STATES.RECONNECTSYNC
          });
>>>>>>> 0ea24713

    this.disconnectFromSync = () => {
      props.dispatch(disconnect());
    };

    this.getLastSyncedTime = () => {
      if (!this.currentState.ignoreChange) {
        this.currentState = this.props.state.sync.email ? this.STATES.SYNCED : this.STATES.SIGNIN;
      }
    };

    // Event used on window.addEventListener
    this.onCloseListener = () => {
<<<<<<< HEAD
      if (this.menu) {
        this.menu.classList.replace('open', 'close');
=======
      this.menu.classList.replace('open', 'close');
      window.removeEventListener('keydown', this.handleKeyPress);
    };

    // Open and close menu
    this.toggleMenu = (e) => {
      if (this.menu.classList.contains('close')) {
        this.menu.classList.replace('close', 'open');
        setTimeout(() => {
          window.addEventListener('click', this.onCloseListener, { once: true });
          window.addEventListener('keydown', this.handleKeyPress);
        }, 10);
        this.indexFocusedButton = null; // index of focused button in this.buttons
      } else {
        this.onCloseListener();
        window.removeEventListener('click', this.onCloseListener);
      }
    };

    // Handle keyboard navigation on menu
    this.handleKeyPress = (event) => {
      switch (event.key) {
        case 'ArrowUp':
          if (this.indexFocusedButton === null) {
            this.indexFocusedButton = this.buttons.length - 1;
          } else {
            this.indexFocusedButton = (this.indexFocusedButton - 1) % this.buttons.length;
            if (this.indexFocusedButton < 0) {
              this.indexFocusedButton = this.buttons.length - 1;
            }
          }
          this.buttons[this.indexFocusedButton].focus();
          break;
        case 'ArrowDown':
          if (this.indexFocusedButton === null) {
            this.indexFocusedButton = 0;
          } else {
            this.indexFocusedButton = (this.indexFocusedButton + 1) % this.buttons.length;
          }
          this.buttons[this.indexFocusedButton].focus();
          break;
        case 'Escape':
          if (this.menu.classList.contains('open')) {
            this.toggleMenu(event);
          }
          break;
      }
    };

    this.exportAsHTML = () => {
      // get Notes content
      const notesContent = this.state.content;
      // assign contents to container element for later parsing
      const parentElement = document.createElement('div');
      parentElement.innerHTML = notesContent; // eslint-disable-line no-unsanitized/property

      let exportFileName = 'blank.html';
      // get the first child element with text
      const nonEmptyChildElement = getFirstNonEmptyElement(parentElement);

      // if non-empty child element exists, set the filename to the element's `textContent`
      if (nonEmptyChildElement) {
        exportFileName = formatFilename(nonEmptyChildElement.textContent);
>>>>>>> 0ea24713
      }
      window.removeEventListener('keydown', this.handleKeyPress);
    };

    // Open and close menu
    this.toggleMenu = (e) => {
      if (this.menu.classList.contains('close')) {
        this.menu.classList.replace('close', 'open');
        setTimeout(() => {
          window.addEventListener('click', this.onCloseListener, { once: true });
          window.addEventListener('keydown', this.handleKeyPress);
        }, 10);
        this.indexFocusedButton = null; // index of focused button in this.buttons
      } else {
        this.onCloseListener();
        window.removeEventListener('click', this.onCloseListener);
      }
    };

    // Handle keyboard navigation on menu
    this.handleKeyPress = (event) => {
      switch (event.key) {
        case 'ArrowUp':
          if (this.indexFocusedButton === null) {
            this.indexFocusedButton = this.buttons.length - 1;
          } else {
            this.indexFocusedButton = (this.indexFocusedButton - 1) % this.buttons.length;
            if (this.indexFocusedButton < 0) {
              this.indexFocusedButton = this.buttons.length - 1;
            }
          }
          this.buttons[this.indexFocusedButton].focus();
          break;
        case 'ArrowDown':
          if (this.indexFocusedButton === null) {
            this.indexFocusedButton = 0;
          } else {
            this.indexFocusedButton = (this.indexFocusedButton + 1) % this.buttons.length;
          }
          this.buttons[this.indexFocusedButton].focus();
          break;
        case 'Escape':
          if (this.menu.classList.contains('open')) {
            this.toggleMenu(event);
          }
          break;
      }
    };

    this.enableSyncAction = () => {

      if (!this.currentState.isClickable) return;
      if (this.props.state.sync.email) {
        props.dispatch(authenticate(this.props.state.sync.email));
      } else {
        setTimeout(() => props.dispatch(pleaseLogin()), 5000);
        props.dispatch(openLogin());
      }
    };
  }

  componentDidMount() {
    browser.storage.local.get('credentials').then(data => {
      if (data.hasOwnProperty('credentials')) {
        this.props.dispatch(authenticate(localStorage.getItem('userEmail')));
      }
    });
  }

  // Not a big fan of all those if.
  componentWillReceiveProps(nextProps) {
    const state = nextProps.state;
    if (state.sync.email) { // If user is authenticated
        if (state.note.isSyncing) {
          this.currentState = this.STATES.SYNCING;
        } else {
          this.currentState = this.STATES.SYNCED;
        }
    } else {
      if (state.sync.isOpeningLogin) { // eslint-disable-line no-lonely-if
        this.currentState = this.STATES.OPENINGLOGIN;
      } else if (state.sync.isPleaseLogin) {
        this.currentState = this.STATES.VERIFYACCOUNT;
      } else if (state.sync.isReconnectSync) {
        this.currentState = this.STATES.RECONNECTSYNC;
      } else {
        this.currentState = this.STATES.SIGNIN;
      }
    }
  }

  render() {

    // Those classes define animation state on #footer-buttons
    const footerClass = classNames({
       warning: this.currentState.yellowBackground,
       animateSyncIcon: this.currentState.animateSyncIcon
    });

    // List of menu used for keyboard navigation
    this.buttons = [];

    // List of menu used for keyboard navigation
    this.buttons = [];

    return (
<<<<<<< HEAD
      <footer
        id="footer-buttons"
        ref={footerbuttons => this.footerbuttons = footerbuttons}
        className={footerClass}>

        { this.currentState.isSignInState || this.currentState.yellowBackground ?
        <button
          className="fullWidth"
          title={ this.currentState.tooltip ? this.currentState.tooltip() : '' }
          onClick={(e) => this.enableSyncAction(e)}>
          { this.currentState.yellowBackground ?
          <WarningIcon /> : <SyncIcon />} <span>{ this.currentState.text() }</span>
        </button>
        : null }

        { !this.currentState.isSignInState && !this.currentState.yellowBackground ?
        <div className={this.currentState.isClickable ? 'isClickable btnWrapper' : 'btnWrapper'}>
          <button
            id="enable-sync"
            disabled={!this.currentState.isClickable}
            onClick={(e) => this.enableSyncAction(e)}
            className="iconBtn">
            <SyncIcon />
          </button>
          <p>{ browser.i18n.getMessage('syncToMail', this.props.state.sync.email) }</p>
          <p className={ this.currentState.yellowBackground ? 'alignLeft' : null}>{ this.currentState.text() }</p>
        </div>
        : null }

        { !this.currentState.isSignInState ?
        <div className="photon-menu close top left" ref={menu => this.menu = menu }>
          <button
            id="context-menu-button"
            className="iconBtn"
            onClick={(e) => this.toggleMenu(e)}>
            <MoreIcon />
          </button>
          <div className="wrapper">
            <ul role="menu" >
              <li>
                <button
                  role="menuitem"
                  onKeyDown={this.handleKeyPress}
                  ref={btn => btn ? this.buttons.push(btn) : null }
                  title={browser.i18n.getMessage(this.props.state.sync.email ? 'disableSync' : 'cancelSetup')}
                  onClick={ this.disconnectFromSync }>
                  { !this.props.state.sync.email ? browser.i18n.getMessage('cancelSetup') : '' }
                  { this.props.state.sync.email && this.currentState.isReconnectState ? browser.i18n.getMessage('removeAccount') : '' }
                  { this.props.state.sync.email && !this.currentState.isReconnectState ? browser.i18n.getMessage('disableSync') : '' }
                </button>
              </li>
            </ul>
=======
      <footer>
        <div id="footer-buttons"
          ref={footerbuttons => this.footerbuttons = footerbuttons}
          className={footerClass}>
          <div className={this.state.state.isClickable ? 'isClickable' : ''}>
            <p id="saving-indicator">{this.leftText}</p>
            <button
              id="enable-sync"
              title={ this.tooltip }
              onClick={(e) => this.enableSyncAction(e)}
              className="notsyncing">
              <SyncIcon />
            </button>
            <button
              id="syncing-indicator"
              title={ this.tooltip }
              onClick={() => this.enableSyncAction()}>
              {this.rightText}
            </button>
          </div>

          <div className="photon-menu close top left" ref={menu => this.menu = menu }>
            <button
              id="context-menu-button"
              onClick={(e) => this.toggleMenu(e)}
              onKeyDown={this.handleKeyPress}>
              <MoreIcon />
            </button>
            <div className="wrapper">
              <ul role="menu" >
                <li>
                  <button
                    role="menuitem"
                    ref={btn => btn ? this.buttons.push(btn) : null }
                    title={browser.i18n.getMessage('exportAsHTML')}
                    onClick={ this.exportAsHTML }>
                    { browser.i18n.getMessage('exportAsHTML') }
                  </button>
                </li>
                { !this.state.state.savingLayout && !this.state.state.ignoreChange ?
                <li>
                  <button
                    role="menuitem"
                    ref={btn => btn ? this.buttons.push(btn) : null }
                    title={browser.i18n.getMessage('disableSync')}
                    onClick={ this.disconnectFromSync }>
                    {browser.i18n.getMessage('disableSync')}
                  </button>
                </li> : null }
                <li>
                  <button
                    role="menuitem"
                    ref={btn => btn ? this.buttons.push(btn) : null }
                    title={browser.i18n.getMessage('feedback')}
                    onClick={ this.giveFeedbackCallback }>
                    { browser.i18n.getMessage('feedback') }
                  </button>
                </li>
              </ul>
            </div>
>>>>>>> 0ea24713
          </div>
        </div> : null }
      </footer>
    );
  }
}

function mapStateToProps(state) {
  return {
    state
  };
}

Footer.propTypes = {
    state: PropTypes.object.isRequired,
    dispatch: PropTypes.func.isRequired
};

export default connect(mapStateToProps)(Footer);<|MERGE_RESOLUTION|>--- conflicted
+++ resolved
@@ -3,14 +3,9 @@
 import PropTypes from 'prop-types';
 import classNames from 'classnames';
 
-<<<<<<< HEAD
 import SyncIcon from './icons/SyncIcon';
 import MoreIcon from './icons/MoreIcon';
 import WarningIcon from './icons/WarningIcon';
-=======
-import SyncIcon from './SyncIcon';
-import MoreIcon from './MoreIcon';
->>>>>>> 0ea24713
 
 import { formatFooterTime } from '../utils/utils';
 
@@ -54,72 +49,8 @@
       }
     };
 
-<<<<<<< HEAD
     this.currentState = this.STATES.SIGNIN; // contain current state from this.STATES
-=======
-    this.events = eventData => {
-      // let content;
-      switch (eventData.action) {
-        case 'sync-authenticated':
-          clearTimeout(this.loginTimeout);
-
-          this.setState({
-            state: this.STATES.SYNCING,
-            isAuthenticated: true,
-            email: eventData.profile ? eventData.profile.email : null
-          });
-          browser.runtime.sendMessage({
-            action: 'kinto-sync'
-          });
-          break;
-        case 'kinto-loaded':
-          clearTimeout(this.loginTimeout);
-          // Switch to Date.now() to show when we pulled notes instead of 'eventData.last_modified'
-          this.setState({
-            lastModified: Date.now(),
-            content: eventData.data || INITIAL_CONTENT,
-            isKintoLoaded: true
-          });
-          this.getLastSyncedTime();
-          break;
-        case 'text-change':
-          browser.runtime.sendMessage({
-            action: 'kinto-load'
-          });
-          break;
-        case 'text-syncing':
-          this.setState({
-            state: this.STATES.SYNCING
-          });
-          // Disable sync-action
-          break;
-        case 'text-editing':
-          this.setState({
-            state: this.state.isAuthenticated ? this.STATES.SYNCING : this.STATES.SAVING
-          });
-          break;
-        case 'text-synced':
-          // Enable sync-action
-          this.setState({
-            lastModified: eventData.last_modified,
-            content: eventData.content || INITIAL_CONTENT
-          });
-          this.getLastSyncedTime();
-          break;
-        case 'text-saved':
-          if (!this.state.state.ignoreChange && !this.state.isAuthenticated) {
-            // persist reconnect warning, do not override with the 'saved at'
-            this.setState({
-              state: this.STATES.SAVED
-            });
-          }
-          break;
-        case 'reconnect':
-          clearTimeout(this.loginTimeout);
-          this.setState({
-            state: this.STATES.RECONNECTSYNC
-          });
->>>>>>> 0ea24713
+
 
     this.disconnectFromSync = () => {
       props.dispatch(disconnect());
@@ -133,11 +64,9 @@
 
     // Event used on window.addEventListener
     this.onCloseListener = () => {
-<<<<<<< HEAD
       if (this.menu) {
         this.menu.classList.replace('open', 'close');
-=======
-      this.menu.classList.replace('open', 'close');
+      }
       window.removeEventListener('keydown', this.handleKeyPress);
     };
 
@@ -186,70 +115,6 @@
       }
     };
 
-    this.exportAsHTML = () => {
-      // get Notes content
-      const notesContent = this.state.content;
-      // assign contents to container element for later parsing
-      const parentElement = document.createElement('div');
-      parentElement.innerHTML = notesContent; // eslint-disable-line no-unsanitized/property
-
-      let exportFileName = 'blank.html';
-      // get the first child element with text
-      const nonEmptyChildElement = getFirstNonEmptyElement(parentElement);
-
-      // if non-empty child element exists, set the filename to the element's `textContent`
-      if (nonEmptyChildElement) {
-        exportFileName = formatFilename(nonEmptyChildElement.textContent);
->>>>>>> 0ea24713
-      }
-      window.removeEventListener('keydown', this.handleKeyPress);
-    };
-
-    // Open and close menu
-    this.toggleMenu = (e) => {
-      if (this.menu.classList.contains('close')) {
-        this.menu.classList.replace('close', 'open');
-        setTimeout(() => {
-          window.addEventListener('click', this.onCloseListener, { once: true });
-          window.addEventListener('keydown', this.handleKeyPress);
-        }, 10);
-        this.indexFocusedButton = null; // index of focused button in this.buttons
-      } else {
-        this.onCloseListener();
-        window.removeEventListener('click', this.onCloseListener);
-      }
-    };
-
-    // Handle keyboard navigation on menu
-    this.handleKeyPress = (event) => {
-      switch (event.key) {
-        case 'ArrowUp':
-          if (this.indexFocusedButton === null) {
-            this.indexFocusedButton = this.buttons.length - 1;
-          } else {
-            this.indexFocusedButton = (this.indexFocusedButton - 1) % this.buttons.length;
-            if (this.indexFocusedButton < 0) {
-              this.indexFocusedButton = this.buttons.length - 1;
-            }
-          }
-          this.buttons[this.indexFocusedButton].focus();
-          break;
-        case 'ArrowDown':
-          if (this.indexFocusedButton === null) {
-            this.indexFocusedButton = 0;
-          } else {
-            this.indexFocusedButton = (this.indexFocusedButton + 1) % this.buttons.length;
-          }
-          this.buttons[this.indexFocusedButton].focus();
-          break;
-        case 'Escape':
-          if (this.menu.classList.contains('open')) {
-            this.toggleMenu(event);
-          }
-          break;
-      }
-    };
-
     this.enableSyncAction = () => {
 
       if (!this.currentState.isClickable) return;
@@ -307,7 +172,6 @@
     this.buttons = [];
 
     return (
-<<<<<<< HEAD
       <footer
         id="footer-buttons"
         ref={footerbuttons => this.footerbuttons = footerbuttons}
@@ -360,68 +224,7 @@
                 </button>
               </li>
             </ul>
-=======
-      <footer>
-        <div id="footer-buttons"
-          ref={footerbuttons => this.footerbuttons = footerbuttons}
-          className={footerClass}>
-          <div className={this.state.state.isClickable ? 'isClickable' : ''}>
-            <p id="saving-indicator">{this.leftText}</p>
-            <button
-              id="enable-sync"
-              title={ this.tooltip }
-              onClick={(e) => this.enableSyncAction(e)}
-              className="notsyncing">
-              <SyncIcon />
-            </button>
-            <button
-              id="syncing-indicator"
-              title={ this.tooltip }
-              onClick={() => this.enableSyncAction()}>
-              {this.rightText}
-            </button>
-          </div>
-
-          <div className="photon-menu close top left" ref={menu => this.menu = menu }>
-            <button
-              id="context-menu-button"
-              onClick={(e) => this.toggleMenu(e)}
-              onKeyDown={this.handleKeyPress}>
-              <MoreIcon />
-            </button>
-            <div className="wrapper">
-              <ul role="menu" >
-                <li>
-                  <button
-                    role="menuitem"
-                    ref={btn => btn ? this.buttons.push(btn) : null }
-                    title={browser.i18n.getMessage('exportAsHTML')}
-                    onClick={ this.exportAsHTML }>
-                    { browser.i18n.getMessage('exportAsHTML') }
-                  </button>
-                </li>
-                { !this.state.state.savingLayout && !this.state.state.ignoreChange ?
-                <li>
-                  <button
-                    role="menuitem"
-                    ref={btn => btn ? this.buttons.push(btn) : null }
-                    title={browser.i18n.getMessage('disableSync')}
-                    onClick={ this.disconnectFromSync }>
-                    {browser.i18n.getMessage('disableSync')}
-                  </button>
-                </li> : null }
-                <li>
-                  <button
-                    role="menuitem"
-                    ref={btn => btn ? this.buttons.push(btn) : null }
-                    title={browser.i18n.getMessage('feedback')}
-                    onClick={ this.giveFeedbackCallback }>
-                    { browser.i18n.getMessage('feedback') }
-                  </button>
-                </li>
-              </ul>
-            </div>
->>>>>>> 0ea24713
+
           </div>
         </div> : null }
       </footer>
