--- conflicted
+++ resolved
@@ -50,68 +50,6 @@
     };
 
     this.currentState = this.STATES.SIGNIN; // contain current state from this.STATES
-
-<<<<<<< HEAD
-=======
-          this.setState({
-            state: this.STATES.SYNCING,
-            isAuthenticated: true,
-            email: eventData.profile ? eventData.profile.email : null
-          });
-          browser.runtime.sendMessage({
-            action: 'kinto-sync'
-          });
-          break;
-        case 'kinto-loaded':
-          clearTimeout(this.loginTimeout);
-          // Switch to Date.now() to show when we pulled notes instead of 'eventData.last_modified'
-          this.setState({
-            lastModified: Date.now(),
-            content: eventData.data || INITIAL_CONTENT,
-            isKintoLoaded: true
-          });
-          this.getLastSyncedTime();
-          break;
-        case 'text-change':
-          browser.runtime.sendMessage({
-            action: 'kinto-load'
-          });
-          break;
-        case 'text-syncing':
-          this.setState({
-            state: this.STATES.SYNCING
-          });
-          // Disable sync-action
-          break;
-        case 'text-editing':
-          document.getElementById('export-button').setAttribute('disabled', true);
-          this.setState({
-            state: this.state.isAuthenticated ? this.STATES.SYNCING : this.STATES.SAVING
-          });
-          break;
-        case 'text-synced':
-          // Enable sync-action
-          this.setState({
-            lastModified: eventData.last_modified,
-            content: eventData.content || INITIAL_CONTENT
-          });
-          this.getLastSyncedTime();
-          document.getElementById('export-button').removeAttribute('disabled');
-          break;
-        case 'text-saved':
-          if (!this.state.state.ignoreChange && !this.state.isAuthenticated) {
-            // persist reconnect warning, do not override with the 'saved at'
-            this.setState({
-              state: this.STATES.SAVED
-            });
-          }
-          break;
-        case 'reconnect':
-          clearTimeout(this.loginTimeout);
-          this.setState({
-            state: this.STATES.RECONNECTSYNC
-          });
->>>>>>> e1ce2458
 
     this.disconnectFromSync = () => {
       props.dispatch(disconnect());
@@ -285,50 +223,6 @@
                 </button>
               </li>
             </ul>
-
-<<<<<<< HEAD
-=======
-          <div className="photon-menu close top left" ref={menu => this.menu = menu }>
-            <button
-              id="context-menu-button"
-              onClick={(e) => this.toggleMenu(e)}
-              onKeyDown={this.handleKeyPress}>
-              <MoreIcon />
-            </button>
-            <div className="wrapper">
-              <ul role="menu" >
-                <li>
-                  <button
-                    id="export-button"
-                    role="menuitem"
-                    ref={btn => btn ? this.buttons.push(btn) : null }
-                    title={browser.i18n.getMessage('exportAsHTML')}
-                    onClick={ this.exportAsHTML }>
-                    { browser.i18n.getMessage('exportAsHTML') }
-                  </button>
-                </li>
-                { !this.state.state.savingLayout && !this.state.state.ignoreChange ?
-                <li>
-                  <button
-                    role="menuitem"
-                    ref={btn => btn ? this.buttons.push(btn) : null }
-                    title={browser.i18n.getMessage('disableSync')}
-                    onClick={ this.disconnectFromSync }>
-                    {browser.i18n.getMessage('disableSync')}
-                  </button>
-                </li> : null }
-                <li>
-                  <button
-                    role="menuitem"
-                    ref={btn => btn ? this.buttons.push(btn) : null }
-                    title={browser.i18n.getMessage('feedback')}
-                    onClick={ this.giveFeedbackCallback }>
-                    { browser.i18n.getMessage('feedback') }
-                  </button>
-                </li>
-              </ul>
-            </div>
->>>>>>> e1ce2458
           </div>
         </div> : null }
       </footer>
