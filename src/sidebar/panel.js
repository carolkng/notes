--- conflicted
+++ resolved
@@ -1,18 +1,4 @@
-<<<<<<< HEAD
-const formats = [
-  'bold',
-  'font',
-  'italic',
-  'size',
-  'strike',
-  'indent',
-  'list',
-  'direction',
-  'align'
-];
-=======
 /* exported TEXT_ALIGN_DIR */
->>>>>>> 3523431c
 const UI_LANG = browser.i18n.getUILanguage();
 const RTL_LANGS = ['ar', 'fa', 'he'];
 const LANG_DIR = RTL_LANGS.includes(UI_LANG) ? 'rtl' : 'ltr';
@@ -40,24 +26,6 @@
       { modelElement: 'heading3', viewElement: 'h3', title: 'H3', class: 'ck-heading_heading3' }
     ]
   },
-<<<<<<< HEAD
-  formats: formats // enabled formats, see https://github.com/quilljs/quill/issues/1108
-});
-
-let userOSKey;
-
-if (navigator.appVersion.indexOf('Mac') !== -1)
-  userOSKey = '⌘';
-else
-  userOSKey = 'Ctrl';
-
-const size = document.getElementsByClassName('ql-size')[0],
-      bold = document.getElementsByClassName('ql-bold')[0],
-      italic = document.getElementsByClassName('ql-italic')[0],
-      strike = document.getElementsByClassName('ql-strike')[0],
-      ordered = document.getElementsByClassName('ql-list')[0],
-      bullet = document.getElementsByClassName('ql-list')[1];
-=======
   toolbar: ['headings', 'bold', 'italic', 'strike', 'bulletedList', 'numberedList'],
 }).then(editor => {
   return migrationCheck(editor)
@@ -133,7 +101,6 @@
   console.error(error);
 });
 
->>>>>>> 3523431c
 
 function handleLocalContent(editor, data) {
   if (!data.hasOwnProperty('notes2')) {
@@ -260,4 +227,4 @@
 
 // Create a connection with the background script to handle open and
 // close events.
-browser.runtime.connect();
+browser.runtime.connect();