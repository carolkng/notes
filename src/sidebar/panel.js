--- conflicted
+++ resolved
@@ -188,13 +188,9 @@
   let el = e.target;
   el = containsAnchor(el);
 
-<<<<<<< HEAD
-  if (el && el.tagName === 'A') {
-=======
   if (el === undefined)
     return;
   else if (el !== null && el.tagName === 'A') {
->>>>>>> 9ac1ebd9
     browser.runtime.sendMessage({
       action: 'link-clicked',
       context: getPadStats()
