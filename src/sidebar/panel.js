--- conflicted
+++ resolved
@@ -33,25 +33,6 @@
     .then(() => {
       let ignoreNextLoadEvent = false;
 
-<<<<<<< HEAD
-      editor.document.on('change', () => {
-        const content = editor.getData();
-
-        if (!ignoreNextLoadEvent) {
-          // Debounce this second event
-          chrome.runtime.sendMessage({
-            action: 'kinto-save',
-            content
-          });
-
-          // Debounce this second event
-          chrome.runtime.sendMessage({
-            action: 'metrics-changed',
-            context: getPadStats(editor)
-          });
-        } else {
-          ignoreNextLoadEvent = false;
-=======
       editor.document.on('change', (eventInfo, name) => {
         const isFocused = document.querySelector('.ck-editor__editable').classList.contains('ck-focused');
         // Only use the focused editor or handle 'rename' events to set the data into storage.
@@ -61,7 +42,8 @@
             // Notify other sidebars
             if (!ignoreNextLoadEvent) {
               chrome.runtime.sendMessage('notes@mozilla.com', {
-                action: 'text-change'
+                action: 'kinto-save',
+                content
               });
 
               updateSavingIndicator();
@@ -74,7 +56,6 @@
               ignoreNextLoadEvent = false;
             }
           });
->>>>>>> 3523431c
         }
       });
 
