/* exported TEXT_ALIGN_DIR */
const UI_LANG = browser.i18n.getUILanguage();
const RTL_LANGS = ['ar', 'fa', 'he'];
const LANG_DIR = RTL_LANGS.includes(UI_LANG) ? 'rtl' : 'ltr';
const TEXT_ALIGN_DIR = LANG_DIR === 'rtl' ? 'right' : 'left';
const SURVEY_PATH = 'https://qsurvey.mozilla.com/s3/notes?ref=sidebar';

const footerButtons = document.getElementById('footer-buttons');
const enableSync = document.getElementById('enable-sync');
const giveFeedbackButton = document.getElementById('give-feedback-button');
const giveFeedbackMenuItem = document.getElementById('give-feedback');
const savingIndicator = document.getElementById('saving-indicator');
savingIndicator.textContent = browser.i18n.getMessage('changesSaved');

const disconnectSync = document.getElementById('disconnect-from-sync');
disconnectSync.style.display = 'none';
disconnectSync.textContent = browser.i18n.getMessage('disableSync');

const INITIAL_CONTENT = `<h2>${browser.i18n.getMessage('welcomeTitle3')}</h2><p>${browser.i18n.getMessage('welcomeSubtitle')}</p><p><strong>${browser.i18n.getMessage('welcomeOpenNotes')}</strong></p><ul><li>${browser.i18n.getMessage('welcomeWindowsLinuxShortcut', '<code>Alt+Shift+W</code>')}</li><li>${browser.i18n.getMessage('welcomeMacShortcut', '<code>Opt+Shift+W</code>')}</li></ul><p><strong>${browser.i18n.getMessage('welcomeAccessNotes')}</strong></p><ul><li>${browser.i18n.getMessage('welcomeSyncInfo', '<strong>' + browser.i18n.getMessage('syncNotes') + '</strong>')}</li></ul><p>${browser.i18n.getMessage('welcomeFormatText')}</p><ul><li>${browser.i18n.getMessage('welcomeHeading').replace(/ `/g, ' <code>').replace(/`/g, '</code>')}</li><li>${browser.i18n.getMessage('welcomeBold').replace(/ `/g, ' <code>').replace(/`/g, '</code>')}</li><li>${browser.i18n.getMessage('welcomeItalics').replace(/ `/g, ' <code>').replace(/`/g, '</code>')}</li><li>${browser.i18n.getMessage('welcomeBulleted').replace(/ `/g, ' <code>').replace(/`/g, '</code>')}</li><li>${browser.i18n.getMessage('welcomeNumbered').replace(/ `/g, ' <code>').replace(/`/g, '</code>')}</li><li>${browser.i18n.getMessage('welcomeCode').replace(/ ``/g, ' <code>`').replace(/``/g, '`</code>')}</li></ul><p><strong>${browser.i18n.getMessage('welcomeSuggestion')}</strong></p><ul><li>${browser.i18n.getMessage('welcomeGiveFeedback', '<strong>' + browser.i18n.getMessage('feedback') + '</strong>' )}</li></ul><p>${browser.i18n.getMessage('welcomeThatsIt')}</p>`;

let isAuthenticated = false;
let waitingToReconnect = false;
let loginTimeout;
let editingInProcess = false;
let syncingInProcess = false;

enableSync.setAttribute('title', browser.i18n.getMessage('syncNotes'));
giveFeedbackButton.setAttribute('title', browser.i18n.getMessage('feedback'));
giveFeedbackMenuItem.text = browser.i18n.getMessage('feedback');
giveFeedbackButton.setAttribute('href', SURVEY_PATH);
giveFeedbackButton.setAttribute('target', '_blank');
<<<<<<< HEAD
giveFeedbackMenuItem.setAttribute('href', SURVEY_PATH);
giveFeedbackButton.setAttribute('target', '_blank');
=======
giveFeedbackButton.setAttribute('rel', 'noopener');
giveFeedbackMenuItem.setAttribute('href', SURVEY_PATH);
giveFeedbackMenuItem.setAttribute('target', '_blank');
giveFeedbackMenuItem.setAttribute('rel', 'noopener');
>>>>>>> d472b058

giveFeedbackButton.addEventListener('dragstart', (e) => {
  e.preventDefault();
});

// ignoreNextLoadEvent is used to make sure the update does not trigger on other sidebars
let ignoreNextLoadEvent = false;
let ignoreTextSynced = false;
let lastModified;
let lastGood = null;

ClassicEditor.create(document.querySelector('#editor'), {
  heading: {
    options: [
      { modelElement: 'heading1', viewElement: 'h1', title: browser.i18n.getMessage('title1'), class: 'ck-heading_heading1' },
      { modelElement: 'heading2', viewElement: 'h2', title: browser.i18n.getMessage('title2'), class: 'ck-heading_heading2' },
      { modelElement: 'heading3', viewElement: 'h3', title: browser.i18n.getMessage('title3'), class: 'ck-heading_heading3' },
      { modelElement: 'paragraph', title: browser.i18n.getMessage('bodyText'), class: 'ck-heading_paragraph' }
    ]
  },
  toolbar: ['headings', 'bold', 'italic', 'strike', 'bulletedList', 'numberedList'],
}).then(editor => {
  return migrationCheck(editor)
    .then(() => {
      editor.document.on('change', (eventInfo, name) => {
        const isFocused = document.querySelector('.ck-editor__editable').classList.contains('ck-focused');
        // Only use the focused editor or handle 'rename' events to set the data into storage.
        if (isFocused || name === 'rename' || name === 'insert') {
          let content = editor.getData();
          if (!ignoreNextLoadEvent && content !== undefined &&
              content.replace('&nbsp;', ' ') !== INITIAL_CONTENT) {
            ignoreTextSynced = true;
            if (content.length > 5000) {
              console.error('Maximum notepad size reached:', content.length);  // eslint-disable-line no-console
              migrationNote.classList.add('visible');
              migrationBody.textContent = browser.i18n.getMessage('maximumPadSizeExceeded');
            } else {
              lastGood = content;
              migrationNote.classList.remove('visible');
            }

            if (content.length > 6000) {
              console.error('Maximum notepad size exceeded. Reverting content.');  // eslint-disable-line no-console
              if (lastGood !== null) {
                content = lastGood;
              }
            }
            chrome.runtime.sendMessage({
              action: 'kinto-save',
              content
            });

            chrome.runtime.sendMessage({
              action: 'metrics-changed',
              context: getPadStats(editor)
            });
          }
          ignoreNextLoadEvent = false;
        }
      });
      
      savingIndicator.onclick = () => {
        enableSyncAction(editor);
      };
      // to make reconnectSync text Field act like savingIndicator
      enableSync.onclick = () => {
        enableSyncAction(editor);
      };

      customizeEditor(editor);
      loadContent();

      chrome.runtime.onMessage.addListener(eventData => {
        let content;
        switch (eventData.action) {
          case 'sync-authenticated':
            setAnimation(true, true, false); // animateSyncIcon, syncingLayout, warning
            isAuthenticated = true;
            waitingToReconnect = false;
            clearTimeout(loginTimeout);
            // set title attr of footer to the currently logged in account
            footerButtons.title = eventData.profile && eventData.profile.email;
            savingIndicator.textContent = browser.i18n.getMessage('syncProgress');
            browser.runtime.sendMessage({
              action: 'kinto-sync'
            });
            break;
          case 'kinto-loaded':
            clearTimeout(loginTimeout);
            content = eventData.data;
            // Switch to Date.now() to show when we pulled notes instead of 'eventData.last_modified'
            lastModified = Date.now();
            getLastSyncedTime();
            handleLocalContent(editor, content);
            document.getElementById('loading').style.display = 'none';
            break;
          case 'text-change':
            ignoreNextLoadEvent = true;
            browser.runtime.sendMessage({
              action: 'kinto-load'
            });
            break;
          case 'text-syncing':
            setAnimation(true); // animateSyncIcon, syncingLayout, warning
            savingIndicator.textContent = browser.i18n.getMessage('syncProgress');
            // Disable sync-action
            syncingInProcess = true;
            break;
          case 'text-editing':
            if (isAuthenticated) {
              setAnimation(true); // animateSyncIcon, syncingLayout, warning
              syncingInProcess = true;
            }
            if (!waitingToReconnect) {
              if (isAuthenticated) {
                savingIndicator.textContent = browser.i18n.getMessage('syncProgress');
              } else {
                savingIndicator.textContent = browser.i18n.getMessage('savingChanges');
              }
            }
            // Disable sync-action
            editingInProcess = true;
            break;
          case 'text-synced':
            lastModified = eventData.last_modified;
            if (!ignoreTextSynced || eventData.conflict) {
              handleLocalContent(editor, eventData.content);
            }
            ignoreTextSynced = false;
            getLastSyncedTime();
            // Enable sync-action
            syncingInProcess = false;
            break;
          case 'text-saved':
            if (! waitingToReconnect && ! isAuthenticated) {
              // persist reconnect warning, do not override with the 'saved at'
              savingIndicator.textContent = browser.i18n.getMessage('savedComplete2', formatFooterTime());
            }
            // Enable sync-action
            editingInProcess = false;
            break;
          case 'reconnect':
            clearTimeout(loginTimeout);
            reconnectSync();
            // Enable sync-action
            syncingInProcess = false;
            break;
          case 'disconnected':
            disconnectSync.style.display = 'none';
            footerButtons.removeAttribute('title');// remove profile email from title attribute
            isAuthenticated = false;
            setAnimation(false, false, false); // animateSyncIcon, syncingLayout, warning
            getLastSyncedTime();
            break;
        }
      });
    });

}).catch(error => {
  console.error(error); // eslint-disable-line no-console
});

function loadContent() {
  browser.storage.local.get('credentials').then((data) => {
    if (data.hasOwnProperty('credentials')) {
      isAuthenticated = true;
    }
  });
  chrome.runtime.sendMessage({
    action: 'kinto-load'  // Load locally.
  });

}

function handleLocalContent(editor, content) {
  if (!content) {
    browser.storage.local.get('notes2').then((data) => {
      if (!data.hasOwnProperty('notes2')) {
        lastGood = INITIAL_CONTENT;
        editor.setData(lastGood);
        ignoreNextLoadEvent = true;
      } else {
        editor.setData(data.notes2);
        chrome.runtime.sendMessage({
          action: 'kinto-save',
          content: data.notes2
        }).then(() => {
          // Clean-up
          browser.storage.local.remove('notes2');
        });
      }
    });
  } else {
    if (editor.getData() !== content) {
      // Prevent from loading too big content but allow for conflict handling.
      lastGood = content.substring(0, 15000);
      editor.setData(lastGood);
    }
  }
}

function reconnectSync () {
  waitingToReconnect = true;
  isAuthenticated = false;
  setAnimation(false, true, true); // animateSyncIcon, syncingLayout, warning
  savingIndicator.textContent = browser.i18n.getMessage('reconnectSync');
  chrome.runtime.sendMessage({
    action: 'metrics-reconnect-sync'
  });
}

function disconnectFromSync () {
  waitingToReconnect = false;
  disconnectSync.style.display = 'none';
  giveFeedbackButton.style.display = 'inherit';
  isAuthenticated = false;
  setAnimation(false, false, false); // animateSyncIcon, syncingLayout, warning
  setTimeout(() => {
    savingIndicator.textContent = browser.i18n.getMessage('disconnected');
  }, 200);
  setTimeout(() => {
    getLastSyncedTime();
  }, 2000);
  browser.runtime.sendMessage('notes@mozilla.com', {
    action: 'disconnected'
  });
}

disconnectSync.addEventListener('click', disconnectFromSync);

function enableSyncAction(editor) {
  if (editingInProcess || syncingInProcess) {
    return;
  }

  if (isAuthenticated && footerButtons.classList.contains('syncingLayout')) {
    // Trigger manual sync
    giveFeedbackButton.style.display = 'none';
    setAnimation(true);
    browser.runtime.sendMessage({
        action: 'kinto-sync'
      });
  } else if (!isAuthenticated && (footerButtons.classList.contains('savingLayout') || waitingToReconnect)) {
    // Login
    giveFeedbackButton.style.display = 'none';
    setAnimation(true, true, false);  // animateSyncIcon, syncingLayout, warning

    // enable disable sync button
    disconnectSync.style.display = 'block';

    setTimeout(() => {
      savingIndicator.textContent = browser.i18n.getMessage('openingLogin');
    }, 200); // Delay text for smooth animation

    loginTimeout = setTimeout(() => {
      setAnimation(false, true, true); // animateSyncIcon, syncingLayout, warning
      savingIndicator.textContent = browser.i18n.getMessage('pleaseLogin');
      waitingToReconnect = true;
    }, 5000);

    browser.runtime.sendMessage({
      action: 'authenticate',
      context: getPadStats(editor)
    });
  }

  waitingToReconnect = false;
}

function getLastSyncedTime() {
  if (waitingToReconnect) {
    // persist reconnect warning, do not override with the 'saved at'
    return;
  }

  if (isAuthenticated) {
    giveFeedbackButton.style.display = 'none';
    savingIndicator.textContent = browser.i18n.getMessage('syncComplete2', formatFooterTime(lastModified));
    disconnectSync.style.display = 'block';
    isAuthenticated = true;
    setAnimation(false, true);
  } else {
    savingIndicator.textContent = browser.i18n.getMessage('changesSaved', formatFooterTime());
  }
}

document.addEventListener('DOMContentLoaded', getLastSyncedTime);

// Create a connection with the background script to handle open and
// close events.
browser.runtime.connect();<|MERGE_RESOLUTION|>--- conflicted
+++ resolved
@@ -27,21 +27,24 @@
 enableSync.setAttribute('title', browser.i18n.getMessage('syncNotes'));
 giveFeedbackButton.setAttribute('title', browser.i18n.getMessage('feedback'));
 giveFeedbackMenuItem.text = browser.i18n.getMessage('feedback');
-giveFeedbackButton.setAttribute('href', SURVEY_PATH);
-giveFeedbackButton.setAttribute('target', '_blank');
-<<<<<<< HEAD
-giveFeedbackMenuItem.setAttribute('href', SURVEY_PATH);
-giveFeedbackButton.setAttribute('target', '_blank');
-=======
-giveFeedbackButton.setAttribute('rel', 'noopener');
-giveFeedbackMenuItem.setAttribute('href', SURVEY_PATH);
-giveFeedbackMenuItem.setAttribute('target', '_blank');
-giveFeedbackMenuItem.setAttribute('rel', 'noopener');
->>>>>>> d472b058
 
 giveFeedbackButton.addEventListener('dragstart', (e) => {
   e.preventDefault();
 });
+
+giveFeedbackButton.addEventListener('click', (e) => {
+  e.preventDefault();
+  browser.tabs.create({
+    url: SURVEY_PATH
+  })
+})
+
+giveFeedbackMenuItem.addEventListener('click', (e) => {
+  e.preventDefault();
+browser.tabs.create({
+  url: SURVEY_PATH
+})
+})
 
 // ignoreNextLoadEvent is used to make sure the update does not trigger on other sidebars
 let ignoreNextLoadEvent = false;
@@ -98,7 +101,7 @@
           ignoreNextLoadEvent = false;
         }
       });
-      
+
       savingIndicator.onclick = () => {
         enableSyncAction(editor);
       };
