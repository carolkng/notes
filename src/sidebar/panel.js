const formats = [
  'link',
  'bold',
  'font',
  'italic',
  'size',
  'strike',
  'indent',
  'list',
  'direction',
  'align'
];
const UI_LANG = browser.i18n.getUILanguage();
const RTL_LANGS = ['ar', 'fa', 'he'];
const LANG_DIR = RTL_LANGS.includes(UI_LANG) ? 'rtl' : 'ltr';
const TEXT_ALIGN_DIR = LANG_DIR === 'rtl' ? 'right' : 'left';
const SURVEY_PATH = 'https://qsurvey.mozilla.com/s3/notes?ref=sidebar';

// Additional keyboard shortcuts for non-default toolbar buttons
const bindings = {
  strike: {           // ⌘/Ctrl+Shift+X
    key: 'X',
    shiftKey: true,
    shortKey: true,
    handler: function(range) {
      if (this.quill.getFormat(range).strike === true)
        this.quill.formatText(range, 'strike', false);
      else
        this.quill.formatText(range, 'strike', true);
    }
  }, ordered: {       // ⌘/Ctrl+Shift+1
    key: '1',
    shiftKey: true,
    shortKey: true,
    handler: function(range) {
      if (this.quill.getFormat(range).list === 'ordered')
        this.quill.formatLine(range, {'list': false}, true);
      else
        this.quill.formatLine(range, {'list': 'ordered'}, true);
    }
  }, bullet: {        // ⌘/Ctrl+Shift+2
    key: '2',
    shiftKey: true,
    shortKey: true,
    handler: function(range) {
      if (this.quill.getFormat(range).list === 'bullet')
        this.quill.formatLine(range, {'list': false}, true);
      else
        this.quill.formatLine(range, {'list': 'bullet'}, true);
    }
  }
};

const Block = Quill.import('blots/block');
Block.tagName = 'DIV';
Quill.register(Block, true);

const fontSizeStyle = Quill.import('attributors/style/size');
fontSizeStyle.whitelist = ['12px', '14px', '16px', '18px', '20px'];
Quill.register(fontSizeStyle, true);

// add text direction icon to toolbar if RTL
const qlDirection = document.getElementById('ql-direction');
if (LANG_DIR === 'rtl') {
  qlDirection.innerHTML = '<button class="ql-direction" value="rtl"></button>';
}

const quill = new Quill('#editor', {
  theme: 'snow',
  placeholder: browser.i18n.getMessage('emptyPlaceHolder'),
  modules: {
    keyboard: {
      bindings: bindings
    },
    toolbar: '#toolbar'
  },
  formats: formats // enabled formats, see https://github.com/quilljs/quill/issues/1108
});

function isWhitespace(ch) {
  let whiteSpace = false;
  if ((ch === ' ') || (ch === '\t') || (ch === '\n')) {
    whiteSpace = true;
  }
  return whiteSpace;
}

<<<<<<< HEAD
// recognizes typed urls and create links from those urls
quill.on('text-change', function(delta) {
  const regex = /https?:\/\/[^\s]+$/;
  if (delta.ops.length === 2 && delta.ops[0].retain && isWhitespace(delta.ops[1].insert)) {
    const endRetain = delta.ops[0].retain;
    const text = quill.getText().substr(0, endRetain);
    const match = text.match(regex);

    if (match !== null) {
      const url = match[0];

      let ops = [];
      if (endRetain > url.length) {
        ops.push({ retain: endRetain - url.length });
      }

      ops = ops.concat([
        { delete: url.length },
        { insert: url, attributes: { link: url } }
      ]);

      quill.updateContents({
        ops: ops
      });
    }
  }
});

// recognizes pasted urls and create links from those urls
quill.clipboard.addMatcher(Node.TEXT_NODE, function(node, delta) {
  const regex = /https?:\/\/[^\s]+/;
  if (typeof(node.data) !== 'string')
    return;
  const matches = node.data.match(regex);

  if (matches && matches.length > 0) {
    const ops = [];
    let str = node.data;

    matches.forEach(function(match) {
      const split = str.split(match);
      const beforeLink = split.shift();
      ops.push({ insert: beforeLink });
      ops.push({ insert: match, attributes: { link: match } });
      str = split.join(match);
    });

    ops.push({ insert: str });
    delta.ops = ops;
  }

  return delta;
});

// adds an eventListener to every <a> element which opens their respective
// href link in a new tab when clicked
=======
let ignoreNextTextChange = false;
let debounceLinksTimeout;
// function used for recognizing typed urls and creating links
quill.on('text-change', function(delta) {
  const later = function() {
    debounceLinksTimeout = null;
    const regex = /https?:\/\/[^\s]+$/;
    if (delta.ops.length === 2 && delta.ops[0].retain ) {
      let endRetain = delta.ops[0].retain;
      if (delta.ops[1].hasOwnProperty('insert')) {
        endRetain += 1;
      }
      const text = quill.getText().substr(0, endRetain);
      const match = text.match(regex);

      if (match !== null) {
        const url = match[0];

        let ops = [];
        if (endRetain > url.length) {
          ops.push({ retain: endRetain - url.length });
        }

        ops = ops.concat([
          { delete: url.length },
          { insert: url, attributes: { link: url } }
        ]);

        ignoreNextTextChange = true;
        quill.updateContents({
          ops: ops
        });
      }
    }
  };

  if(!ignoreNextTextChange) {
    clearTimeout(debounceLinksTimeout);
    debounceLinksTimeout = setTimeout(later, 500);
  } else {
    ignoreNextTextChange = false;
  }
});

>>>>>>> 9626db77
document.querySelector('#editor').addEventListener('click', function(e) {
  const anchor = e.target;
  if (anchor !== null && anchor.tagName === 'A') {
    browser.runtime.sendMessage({
      action: 'link-clicked',
      context: getPadStats()
    });
    browser.tabs.create({
      active: true,
      url: anchor.href
    });
  }
});

<<<<<<< HEAD
// makes getting out of link-editing format easier by escaping whitespace characters
quill.on('text-change', function(delta) {
  if (delta.ops.length === 2 && 'insert' in delta.ops[1] && 
      isWhitespace(delta.ops[1].insert)) {
    const format = quill.getFormat(delta.ops[0].retain, 1);
    if ('link' in format)
      quill.formatText(delta.ops[0].retain, 1, 'link', false);
  } else
    return;
=======
quill.on('text-change', function(delta) {
  if ('insert' in delta.ops[1] && isWhitespace(delta.ops[1].insert)) {
    const format = quill.getFormat(delta.ops[0].retain, 1);

    if ('link' in format)
      quill.formatText(delta.ops[0].retain, 1, 'link', false);
  }
>>>>>>> 9626db77
});

let userOSKey;

if (navigator.appVersion.indexOf('Mac') !== -1)
  userOSKey = '⌘';
else
  userOSKey = 'Ctrl';

const size = document.getElementsByClassName('ql-size')[0],
      bold = document.getElementsByClassName('ql-bold')[0],
      italic = document.getElementsByClassName('ql-italic')[0],
      strike = document.getElementsByClassName('ql-strike')[0],
      ordered = document.getElementsByClassName('ql-list')[0],
      bullet = document.getElementsByClassName('ql-list')[1];

// Setting button titles in place of tooltips
size.title = browser.i18n.getMessage('fontSizeTitle');
bold.title = browser.i18n.getMessage('boldTitle') + ' (' + userOSKey + '+B)';
italic.title = browser.i18n.getMessage('italicTitle') + ' (' + userOSKey + '+I)';
strike.title = browser.i18n.getMessage('strikethroughTitle') + ' (' + userOSKey + '+Shift+' + bindings.strike.key + ')';
ordered.title = browser.i18n.getMessage('numberedListTitle') + ' (' + userOSKey + '+Shift+' + bindings.ordered.key + ')';
bullet.title = browser.i18n.getMessage('bulletedListTitle') + ' (' + userOSKey + '+Shift+' + bindings.bullet.key + ')';
qlDirection.title = browser.i18n.getMessage('textDirectionTitle');

function handleLocalContent(data) {
  if (!data.hasOwnProperty('notes')) {
    quill.setContents({
      ops: [
        { attributes: { size: 'large', bold: true }, insert: browser.i18n.getMessage('welcomeTitle2') },
        { insert: '\n\n', attributes: { direction: LANG_DIR, align: TEXT_ALIGN_DIR }},
        {
          attributes: { size: 'large' },
          insert:
            browser.i18n.getMessage('welcomeText2')
        },
        { insert: '\n\n', attributes: { direction: LANG_DIR, align: TEXT_ALIGN_DIR }}
      ]
    });
  } else {
    if (JSON.stringify(quill.getContents()) !== JSON.stringify(data.notes)) {
      quill.setContents(data.notes);
    }
  }
}

function loadContent() {
  return new Promise((resolve) => {
    browser.storage.local.get(['notes'], data => {
      // If we have a bearer, we try to save the content.
      handleLocalContent(data);
      resolve();
    });
  });
}

loadContent()
  .then(() => {
    document.getElementById('loading').style.display = 'none';
  });

let ignoreNextLoadEvent = false;
quill.on('text-change', () => {
  const content = quill.getContents();
  browser.storage.local.set({ notes: content }).then(() => {
    // Notify other sidebars
    if (!ignoreNextLoadEvent) {
      chrome.runtime.sendMessage('notes@mozilla.com', {
        action: 'text-change'
      });

      updateSavingIndicator();
      // Debounce this second event
      chrome.runtime.sendMessage({
        action: 'metrics-changed',
        context: getPadStats()
      });
    } else {
      ignoreNextLoadEvent = false;
    }
  });
});

const savingIndicator = document.getElementById('saving-indicator');
const enableSync = document.getElementById('enable-sync');
const giveFeedback = document.getElementById('give-feedback');
const noteDiv = document.getElementById('sync-note');
const syncNoteBody = document.getElementById('sync-note-dialog');
const closeButton = document.getElementById('close-button');
savingIndicator.textContent = browser.i18n.getMessage('changesSaved');
enableSync.setAttribute('title', browser.i18n.getMessage('syncNotes'));
syncNoteBody.textContent = browser.i18n.getMessage('syncNotReady2');
giveFeedback.setAttribute('title', browser.i18n.getMessage('giveFeedback'));
giveFeedback.setAttribute('href', SURVEY_PATH);


let savingIndicatorTimeout;
function updateSavingIndicator() {
  savingIndicator.textContent = browser.i18n.getMessage('savingChanges');
  const later = function() {
    savingIndicatorTimeout = null;
    savingIndicator.textContent = browser.i18n.getMessage('changesSaved');
  };
  clearTimeout(savingIndicatorTimeout);
  savingIndicatorTimeout = setTimeout(later, 300);
}


closeButton.addEventListener('click', () => {
  noteDiv.classList.toggle('visible');
});

enableSync.onclick = () => {
  noteDiv.classList.toggle('visible');
  browser.runtime.sendMessage({
    action: 'authenticate',
    context: getPadStats()
  });
};

// gets the user-selected theme from local storage and applies respective CSS
// file to the document
function getThemeFromStorage() {
  const getting = browser.storage.local.get(['theme']);
  getting.then(function applyTheme(data) {
    if (data.theme === 'dark') {
      if (! document.getElementById('dark-styles')) {
        const darkSS = document.createElement('link');
        darkSS.id = 'dark-styles';
        darkSS.type = 'text/css';
        darkSS.rel = 'stylesheet';
        darkSS.href = 'styles-dark.css';
        document.getElementsByTagName('head')[0].appendChild(darkSS);
      } else
        return;
    } else if (data.theme === 'default' || data.theme === undefined) {
      if (document.getElementById('dark-styles')) {
        const darkSS = document.getElementById('dark-styles');
        darkSS.parentElement.removeChild(darkSS);
      } else
        return;
    }
  });
}
document.addEventListener('DOMContentLoaded', getThemeFromStorage);

chrome.runtime.onMessage.addListener(eventData => {
  switch (eventData.action) {
    case 'text-change':
      ignoreNextLoadEvent = true;
      loadContent();
      break;
    case 'theme-changed':
      getThemeFromStorage();
  }
});

// disable drop of links and images into notes
const qlEditor = document.querySelectorAll('.ql-editor');

document.addEventListener('dragover', () => {
  qlEditor[0].classList.add('forbid-cursor');
  browser.runtime.sendMessage({
    action: 'metrics-drag-n-drop',
    context: getPadStats()
  });
  return true;
});

document.addEventListener('dragleave', () => {
  qlEditor[0].classList.remove('forbid-cursor');
  return true;
});

document.addEventListener('drop', (e) => {
  e.preventDefault();
  qlEditor[0].classList.remove('forbid-cursor');
  return false;
});

function getPadStats() {
  const content = quill.getContents();
  const text = quill.getText();
  const styles = {
    size: false,
    bold: false,

    italic: false,
    strike: false,
    list: false
  };

  content.forEach(node => {
    if (node.hasOwnProperty('attributes')) {
      Object.keys(node.attributes).forEach(key => {
        if (styles.hasOwnProperty(key)) {
          styles[key] = true;
        }
      });
    }
  });

  return {
    syncEnabled: false,
    characters: text.length,
    lineBreaks: (text.match(/\n/g) || []).length,
    usesSize: styles.size,
    usesBold: styles.bold,
    usesItalics: styles.italic,
    usesStrikethrough: styles.strike,
    usesList: styles.list
  };
}

// Create a connection with the background script to handle open and
// close events.
browser.runtime.connect();<|MERGE_RESOLUTION|>--- conflicted
+++ resolved
@@ -85,12 +85,14 @@
   return whiteSpace;
 }
 
-<<<<<<< HEAD
 // recognizes typed urls and create links from those urls
 quill.on('text-change', function(delta) {
   const regex = /https?:\/\/[^\s]+$/;
-  if (delta.ops.length === 2 && delta.ops[0].retain && isWhitespace(delta.ops[1].insert)) {
-    const endRetain = delta.ops[0].retain;
+  if (delta.ops.length === 2 && delta.ops[0].retain ) {
+    let endRetain = delta.ops[0].retain;
+    if (delta.ops[1].hasOwnProperty('insert')) {
+      endRetain += 1;
+    }
     const text = quill.getText().substr(0, endRetain);
     const match = text.match(regex);
 
@@ -142,52 +144,6 @@
 
 // adds an eventListener to every <a> element which opens their respective
 // href link in a new tab when clicked
-=======
-let ignoreNextTextChange = false;
-let debounceLinksTimeout;
-// function used for recognizing typed urls and creating links
-quill.on('text-change', function(delta) {
-  const later = function() {
-    debounceLinksTimeout = null;
-    const regex = /https?:\/\/[^\s]+$/;
-    if (delta.ops.length === 2 && delta.ops[0].retain ) {
-      let endRetain = delta.ops[0].retain;
-      if (delta.ops[1].hasOwnProperty('insert')) {
-        endRetain += 1;
-      }
-      const text = quill.getText().substr(0, endRetain);
-      const match = text.match(regex);
-
-      if (match !== null) {
-        const url = match[0];
-
-        let ops = [];
-        if (endRetain > url.length) {
-          ops.push({ retain: endRetain - url.length });
-        }
-
-        ops = ops.concat([
-          { delete: url.length },
-          { insert: url, attributes: { link: url } }
-        ]);
-
-        ignoreNextTextChange = true;
-        quill.updateContents({
-          ops: ops
-        });
-      }
-    }
-  };
-
-  if(!ignoreNextTextChange) {
-    clearTimeout(debounceLinksTimeout);
-    debounceLinksTimeout = setTimeout(later, 500);
-  } else {
-    ignoreNextTextChange = false;
-  }
-});
-
->>>>>>> 9626db77
 document.querySelector('#editor').addEventListener('click', function(e) {
   const anchor = e.target;
   if (anchor !== null && anchor.tagName === 'A') {
@@ -202,7 +158,6 @@
   }
 });
 
-<<<<<<< HEAD
 // makes getting out of link-editing format easier by escaping whitespace characters
 quill.on('text-change', function(delta) {
   if (delta.ops.length === 2 && 'insert' in delta.ops[1] && 
@@ -212,15 +167,6 @@
       quill.formatText(delta.ops[0].retain, 1, 'link', false);
   } else
     return;
-=======
-quill.on('text-change', function(delta) {
-  if ('insert' in delta.ops[1] && isWhitespace(delta.ops[1].insert)) {
-    const format = quill.getFormat(delta.ops[0].retain, 1);
-
-    if ('link' in format)
-      quill.formatText(delta.ops[0].retain, 1, 'link', false);
-  }
->>>>>>> 9626db77
 });
 
 let userOSKey;
