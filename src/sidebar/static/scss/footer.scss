
/**
Footer Styles
 */

<<<<<<< HEAD
=======
footer * {
  font-size: 14px;
}

button {
  cursor: pointer;
  display: block;
  background: none;
  border: none;
}

>>>>>>> 0ea24713
footer {
  width: 100%;
  height: 40px;
  font-size: 13px;

  align-items: stretch;
  position: relative;
  border-top: 1px solid #d7d7db;
  display: flex;
  justify-content: space-between;
  background-color: transparent;
  transition: background var(--sync-animation-duration)
    cubic-bezier(0.07, 0.95, 0, 1);

<<<<<<< HEAD
  // sync icon + text layout in footer
  div.btnWrapper {
=======
  div:first-child {
    position: relative;
    flex: 1 0;
    padding: 10px 10px 10px 10px;
>>>>>>> 0ea24713
    color: #969696;
    height: 40px;
    width: calc(100% - 40px);
    flex-grow: 1;
    display: flex;
    flex-direction: row;
    align-items: center;

    button + p {
      display: none;
    }

    &.isClickable {
      button {
        color: black;
        cursor: pointer !important;
      }
      button:hover + p {
        display: block;
      }
      button:hover + p + p {
        display: none;
      }
    }

<<<<<<< HEAD
    p { // Text between sync button and text menu
      margin-top: 1px;
      flex: 100%;
      flex-grow: 1;
      flex-shrink: 1;
      display: block;

      overflow: hidden;
      white-space: nowrap;
      text-overflow: ellipsis;
      padding: 8px 6px 0 2px;
      text-align: center;
=======
/* Sync icon */
#enable-sync {
  position: absolute;
  right: 0px;
  top: 0px;
  bottom: 0px;
  width: 40px;
  border-left: 1px solid #d7d7db;
  border-right: 1px solid #d7d7db;
  display: flex;
  justify-content: center;
  align-items: center;
}

.savingLayout {
  #saving-indicator{
    opacity: 1;
    visibility: visible;
    transition: opacity .2s .2s;
  }
  #syncing-indicator{
    opacity: 0;
    visibility: hidden;
    transition: opacity .1s, visibility 0s .2s;
  }
  #enable-sync {
    transition: margin var(--sync-animation-duration)
        cubic-bezier(0.07, 0.95, 0, 1) 0.05s,
      border 0s cubic-bezier(0.07, 0.95, 0, 1) var(--sync-animation-duration);
>>>>>>> 0ea24713

      &.alignLeft {
        text-align: left;
      }
    }
  }

  &.warning {
    background-color: rgb(255, 236, 173);
    color: black;
    transition: background var(--sync-animation-duration)
               cubic-bezier(0.07, 0.95, 0, 1);

    button {
      color: black;
      &.fullWidth:hover {
        background: transparent !important;
      }
    }
    div.btnWrapper {
      color: black;
    }
<<<<<<< HEAD
=======
  }
}

#saving-indicator {
  background: none;
  padding-bottom: 12px;
  color: inherit;
}

#syncing-indicator {
  width: calc(100% - 6px);
  text-overflow: ellipsis;
  overflow: hidden;
  margin-top: 1px;
  position: absolute;
  top: 8px;
  padding-right: 40px;
  background: none;
  padding-bottom: 12px;
  color: inherit;

  &:hover {
    background: none !important;
>>>>>>> 0ea24713
  }
}

/* Animate sync icon */
@keyframes rotate {
  from {
    transform: rotate(0deg);
  }
  to {
    transform: rotate(360deg);
  }
}

.warning #context-menu-button:active,
.warning #context-menu-button:hover,
.warning #context-menu-button:focus {
  background-color: rgba(0, 0, 0, .2);
}

#enable-sync svg {
  animation-name: rotate;
  animation-duration: 1s;
  animation-fill-mode: forwards;
  animation-timing-function: linear;
  animation-iteration-count: infinite;
  animation-play-state: paused;
}

.animateSyncIcon #enable-sync svg {
  animation-play-state: running;
}

.animateSyncIcon #enable-sync svg path,
.syncingLayout>div:hover #enable-sync svg path {
  fill: #4e92dd;
}

// Always black on warning/yellow background
.warning>div:hover #enable-sync svg path {
  fill: black !important;
}

footer button,
footer a {
  transition: background 50ms;
}

footer button:hover,
footer a:hover {
  background-color: #ebebee;
}

footer button:active,
footer a:active {
  background-color: #d7d7db;
<<<<<<< HEAD
=======
}

#menu {
  position: absolute;
  bottom: 10px;
  right: 10px;
>>>>>>> 0ea24713
}<|MERGE_RESOLUTION|>--- conflicted
+++ resolved
@@ -3,20 +3,6 @@
 Footer Styles
  */
 
-<<<<<<< HEAD
-=======
-footer * {
-  font-size: 14px;
-}
-
-button {
-  cursor: pointer;
-  display: block;
-  background: none;
-  border: none;
-}
-
->>>>>>> 0ea24713
 footer {
   width: 100%;
   height: 40px;
@@ -31,15 +17,9 @@
   transition: background var(--sync-animation-duration)
     cubic-bezier(0.07, 0.95, 0, 1);
 
-<<<<<<< HEAD
   // sync icon + text layout in footer
   div.btnWrapper {
-=======
-  div:first-child {
-    position: relative;
-    flex: 1 0;
-    padding: 10px 10px 10px 10px;
->>>>>>> 0ea24713
+
     color: #969696;
     height: 40px;
     width: calc(100% - 40px);
@@ -65,7 +45,6 @@
       }
     }
 
-<<<<<<< HEAD
     p { // Text between sync button and text menu
       margin-top: 1px;
       flex: 100%;
@@ -78,37 +57,6 @@
       text-overflow: ellipsis;
       padding: 8px 6px 0 2px;
       text-align: center;
-=======
-/* Sync icon */
-#enable-sync {
-  position: absolute;
-  right: 0px;
-  top: 0px;
-  bottom: 0px;
-  width: 40px;
-  border-left: 1px solid #d7d7db;
-  border-right: 1px solid #d7d7db;
-  display: flex;
-  justify-content: center;
-  align-items: center;
-}
-
-.savingLayout {
-  #saving-indicator{
-    opacity: 1;
-    visibility: visible;
-    transition: opacity .2s .2s;
-  }
-  #syncing-indicator{
-    opacity: 0;
-    visibility: hidden;
-    transition: opacity .1s, visibility 0s .2s;
-  }
-  #enable-sync {
-    transition: margin var(--sync-animation-duration)
-        cubic-bezier(0.07, 0.95, 0, 1) 0.05s,
-      border 0s cubic-bezier(0.07, 0.95, 0, 1) var(--sync-animation-duration);
->>>>>>> 0ea24713
 
       &.alignLeft {
         text-align: left;
@@ -131,32 +79,7 @@
     div.btnWrapper {
       color: black;
     }
-<<<<<<< HEAD
-=======
-  }
-}
 
-#saving-indicator {
-  background: none;
-  padding-bottom: 12px;
-  color: inherit;
-}
-
-#syncing-indicator {
-  width: calc(100% - 6px);
-  text-overflow: ellipsis;
-  overflow: hidden;
-  margin-top: 1px;
-  position: absolute;
-  top: 8px;
-  padding-right: 40px;
-  background: none;
-  padding-bottom: 12px;
-  color: inherit;
-
-  &:hover {
-    background: none !important;
->>>>>>> 0ea24713
   }
 }
 
@@ -212,13 +135,4 @@
 footer button:active,
 footer a:active {
   background-color: #d7d7db;
-<<<<<<< HEAD
-=======
-}
-
-#menu {
-  position: absolute;
-  bottom: 10px;
-  right: 10px;
->>>>>>> 0ea24713
 }