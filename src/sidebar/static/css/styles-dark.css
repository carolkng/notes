--- conflicted
+++ resolved
@@ -18,8 +18,6 @@
   background-color: #323744;
 }
 
-<<<<<<< HEAD
-
 footer button {
   background: none !important;
   color: #e6e6e6 !important;
@@ -31,12 +29,6 @@
 }
 footer.warning button svg path { fill: black !important; }
 
-
-/* Dropdown menu */
-.photon-menu > button {
-  background-color: #323744;
-}
-
 .photon-menu > button svg path {
   fill: #e6e6e6 !important;
 }
@@ -45,38 +37,8 @@
   fill: black !important;
 }
 
-.photon-menu button {
-  color: #e6e6e6 !important;
-}
-
-.photon-menu button:focus {
-  background-color: #272b35;
-}
-.photon-menu button:hover {
-  background-color: #323744;
-}
-.photon-menu button:active {
-  background-color: #3d4352;
-}
-
-.photon-menu .wrapper {
-  border: solid 1px rgba(12, 12, 13, 0.2);
-}
-
-.photon-menu .wrapper ul {
-  background-color: #393f4c;
-  border: solid 1px #393f4c;
-=======
-#give-feedback-button svg path {
-  fill: #e6e6e6 !important;
-}
-
-.photon-menu > button svg path {
-  fill: #e6e6e6 !important;
-}
-
-.warning .photon-menu > button svg path {
-  fill: black !important;
+.photon-menu ul button {
+  color: black !important;
 }
 
 .photon-menu #context-menu-button {
@@ -93,47 +55,6 @@
   background-color: #3d4352;
 }
 
-/*
-.photon-menu .wrapper {
-  border: solid 1px rgba(12, 12, 13, 0.2);
-}
-
-.photon-menu .wrapper ul {
-  background-color: #393f4c;
-  border: solid 1px #393f4c;
-}
-
-.photon-menu .wrapper ul:after { border-color: #393f4c transparent !important; }
-.photon-menu .wrapper ul:before { border-color: #323744 transparent !important; }*/
-
-.warning #context-menu-button:active,
-.warning #context-menu-button:hover,
-.warning #context-menu-button:focus {
-  background-color: rgba(0, 0, 0, .1) !important;
-}
-
-.warning #context-menu-button {
-  background-color: rgb(255, 236, 173);
-}
-
-#syncing-indicator {
-  background: none !important;
-  color: inherit !important;
-}
-
-#footer-buttons div:first-child.isClickable button {
-  background: none !important;
-  color: #e6e6e6 !important;
-}
-
-.warning #syncing-indicator,
-#footer-buttons.warning div:first-child.isClickable button {
-  color: black !important;
->>>>>>> e6703f57
-}
-
-.photon-menu .wrapper ul:after { border-color: #393f4c transparent !important; }
-.photon-menu .wrapper ul:before { border-color: #323744 transparent !important; }
 
 /* End Dropdown menu */
 
