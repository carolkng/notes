--- conflicted
+++ resolved
@@ -188,33 +188,8 @@
 
 .forbid-cursor {
   cursor: no-drop;
-<<<<<<< HEAD
-}
-
-#context-menu-button {
-  background-size: 3px;
-  background-image: url('three-dots.svg');
-  background-position:  50%;
-  background-repeat: no-repeat;
-  height: 100%;
-  width: 26px;
-  text-align: left;
-}
-
-.context-menu {
-  font-family: inherit;
-  padding: 0;
-}
-
-.context-menu-item {
-  font-size: 12px;
-  padding: 0 0 0 15px;
-  height: 18px;
-  line-height: 30px;
 }
 
 .ql-tooltip {
   display: none;
-=======
->>>>>>> e7ac2571
 }