html {
  height: 100%;
  font-family: sans-serif;
  line-height: 1.2em;
  overflow: hidden;
  margin: 0;
}

body {
  display: flex;
  flex-direction: column;
  height: 100%;
  margin: 0;
  overflow: hidden;
  padding: 0;
}

div#loading {
    height: 100%;
    width: 100%;
    position: absolute;
    top: 0;
    left: 0;
    background: white;
    z-index: 10;
}

div#toolbar {
  flex: 40px;
  width: 500px;
}

div#editor {
  flex: auto;
  overflow: hidden;
}

div#editor a {
  cursor: pointer;
}

.ql-snow .ql-picker.ql-size {
  width: 45px;
}

.ql-container.ql-snow, .ql-toolbar.ql-snow {
  border-left: 0;
  border-right: 0;
}

.ql-container.ql-snow {
  border-bottom: 0;
}

.ql-editor ol, .ql-editor ul {
  padding: 0;
}

.ql-editor ul {
  margin-left: -5px;
}

/**
Footer Styles
 */

footer * {
  font-size: 14px;
  min-height: 30px;
}

button {
  cursor: pointer;
  display: block;
  background: none;
  border: none;
}

footer {
  position: relative;
  flex: 40px;
}

#footer-buttons {
  align-items: stretch;
  border-top: 1px solid #d7d7db;
  display: flex;
  justify-content: space-between;
  width: 100%;
  height: 40px;
}

#saving-indicator {
  display: flex;
  flex: 1 0;
  padding: 10px;
  color: #969696;
  text-align: left;
  display: block;
  overflow: hidden;
  white-space: nowrap;
  text-overflow: ellipsis;
}

#enable-sync {
  background-image: url('sync-16-inactive.svg');
  background-position: center center;
  background-repeat: no-repeat;
  background-size: 20px 20px;
  border-left: 1px solid #d7d7db;
  display: flex;
  flex: 0 0 40px;
}

#give-feedback {
  background-image: url('feedback.svg');
  background-position: center center;
  background-repeat: no-repeat;
  background-size: 20px 20px;
  border-left: 1px solid #d7d7db;
  display: flex;
  flex: 0 0 40px;
}

#footer-buttons button,
#footer-buttons a {
  background-color: #f9f9fa;
  transition: background 50ms;
}

#footer-buttons button:hover,
#footer-buttons a:hover {
  background-color: #ebebee;
}

#footer-buttons button:active,
#footer-buttons a:active {
  background-color: #d7d7db;
}

#menu {
  position: absolute;
  bottom: 10px;
  right: 10px;
}

#sync-note {
  display: none;
  padding: 3px 0 5px 0;
  background: #FFECAD;
  width: 100%;
  position: relative;
  margin: 0 auto;
  border: 1px solid #ccc;
  border-bottom: 0;
}

#close-button {
  width: 16px;
  position: absolute;
  top: -6px;
  right: 4px;
  padding: 0 0;
  opacity: 0.4;
}

#close-button:hover {
  cursor: pointer;
  opacity: 0.6
}

#close-button:active {
  cursor: pointer;
  opacity: 0.8
}

#sync-note-dialog {
  width: 85%;
  font-size: 12px;
  margin: 5px 0 5px 10px;
  color: #424242;
}

#sync-note.visible {
  display: block;
}

.forbid-cursor {
  cursor: no-drop;
}

<<<<<<< HEAD
#context-menu-button {
  background-size: 3px;
  background-image: url('three-dots.svg');
  background-position:  50%;
  background-repeat: no-repeat;
  height: 100%;
  width: 26px;
  text-align: left;
}

.context-menu {
  font-family: inherit;
  padding: 0;
}

.context-menu-item {
  font-size: 12px;
  padding: 0 0 0 15px;
  height: 18px;
  line-height: 30px;
}

=======
>>>>>>> 9626db77
.ql-tooltip {
  display: none;
}<|MERGE_RESOLUTION|>--- conflicted
+++ resolved
@@ -189,31 +189,6 @@
   cursor: no-drop;
 }
 
-<<<<<<< HEAD
-#context-menu-button {
-  background-size: 3px;
-  background-image: url('three-dots.svg');
-  background-position:  50%;
-  background-repeat: no-repeat;
-  height: 100%;
-  width: 26px;
-  text-align: left;
-}
-
-.context-menu {
-  font-family: inherit;
-  padding: 0;
-}
-
-.context-menu-item {
-  font-size: 12px;
-  padding: 0 0 0 15px;
-  height: 18px;
-  line-height: 30px;
-}
-
-=======
->>>>>>> 9626db77
 .ql-tooltip {
   display: none;
 }